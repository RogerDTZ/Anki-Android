/****************************************************************************************
 * Copyright (c) 2009 Edu Zamora <edu.zasu@gmail.com>                                   *
 * Copyright (c) 2011 Kostas Spyropoulos <inigo.aldana@gmail.com>                       *
 * Copyright (c) 2012 Norbert Nagold <norbert.nagold@gmail.com>                         *
 *                                                                                      *
 * This program is free software; you can redistribute it and/or modify it under        *
 * the terms of the GNU General Public License as published by the Free Software        *
 * Foundation; either version 3 of the License, or (at your option) any later           *
 * version.                                                                             *
 *                                                                                      *
 * This program is distributed in the hope that it will be useful, but WITHOUT ANY      *
 * WARRANTY; without even the implied warranty of MERCHANTABILITY or FITNESS FOR A      *
 * PARTICULAR PURPOSE. See the GNU General Public License for more details.             *
 *                                                                                      *
 * You should have received a copy of the GNU General Public License along with         *
 * this program.  If not, see <http://www.gnu.org/licenses/>.                           *
 ****************************************************************************************/

package com.ichi2.async;

import android.content.Context;
import android.database.Cursor;
import android.net.ConnectivityManager;
import android.net.Uri;
import android.os.AsyncTask;


import com.ichi2.anki.AnkiDroidApp;
import com.ichi2.anki.R;
import com.ichi2.anki.exception.UnknownHttpResponseException;
import com.ichi2.anki.exception.UnsupportedSyncException;
import com.ichi2.libanki.Collection;
import com.ichi2.libanki.Decks;
import com.ichi2.libanki.Utils;
import com.ichi2.libanki.sync.FullSyncer;
import com.ichi2.libanki.sync.HttpSyncer;
import com.ichi2.libanki.sync.MediaSyncer;
import com.ichi2.libanki.sync.RemoteMediaServer;
import com.ichi2.libanki.sync.RemoteServer;
import com.ichi2.libanki.sync.Syncer;

import org.apache.commons.httpclient.contrib.ssl.EasyX509TrustManager;
import org.apache.http.HttpResponse;
import org.apache.http.impl.conn.tsccm.ThreadSafeClientConnManager;
import org.json.JSONException;
import org.json.JSONObject;

import java.io.BufferedInputStream;
import java.io.BufferedOutputStream;
import java.io.File;
import java.io.FileFilter;
import java.io.FileOutputStream;
import java.io.IOException;
import java.io.InputStream;
import java.io.OutputStream;
import java.lang.ref.WeakReference;
import java.net.HttpURLConnection;
import java.net.MalformedURLException;
import java.net.URI;
import java.net.URISyntaxException;
import java.net.URL;
import java.net.URLConnection;
import java.security.KeyManagementException;
import java.security.KeyStoreException;
import java.security.NoSuchAlgorithmException;
import java.util.HashMap;
import javax.net.ssl.HttpsURLConnection;
import javax.net.ssl.SSLContext;
import javax.net.ssl.TrustManager;

import timber.log.Timber;

public class Connection extends BaseAsyncTask<Connection.Payload, Object, Connection.Payload> {

    public static final int TASK_TYPE_LOGIN = 0;
    public static final int TASK_TYPE_SYNC = 1;
    public static final int TASK_TYPE_GET_SHARED_DECKS = 2;
    public static final int TASK_TYPE_GET_PERSONAL_DECKS = 3;
    //public static final int TASK_TYPE_SEND_CRASH_REPORT = 4;
    public static final int TASK_TYPE_DOWNLOAD_MEDIA = 5;
    public static final int TASK_TYPE_REGISTER = 6;
    public static final int TASK_TYPE_UPGRADE_DECKS = 7;
    public static final int TASK_TYPE_DOWNLOAD_SHARED_DECK = 8;
    public static final int CONN_TIMEOUT = 30000;

    private static Context sContext;

    private static Connection sInstance;
    private TaskListener mListener;
    private CancelCallback mCancelCallback;

    public static final int RETURN_TYPE_OUT_OF_MEMORY = -1;

    public static final String CONFLICT_RESOLUTION = "ConflictResolutionRequired";


    private static Connection launchConnectionTask(TaskListener listener, Payload data) {

        if (!isOnline()) {
            data.success = false;
            listener.onDisconnected();
            return null;
        }

        try {
            if ((sInstance != null) && (sInstance.getStatus() != AsyncTask.Status.FINISHED)) {
                sInstance.get();
            }
        } catch (Exception e) {
            e.printStackTrace();
        }

        sInstance = new Connection();
        sInstance.mListener = listener;

        sInstance.execute(data);
        return sInstance;
    }


    /*
     * Runs on GUI thread
     */
    @Override
    protected void onCancelled() {
        super.onCancelled();
        if (mCancelCallback != null) {
            mCancelCallback.cancelAllConnections();
        }
        if (mListener instanceof CancellableTaskListener) {
            ((CancellableTaskListener) mListener).onCancelled();
        }
    }


    /*
     * Runs on GUI thread
     */
    @Override
    protected void onPreExecute() {
        super.onPreExecute();
        if (mListener != null) {
            mListener.onPreExecute();
        }
    }


    /*
     * Runs on GUI thread
     */
    @Override
    protected void onPostExecute(Payload data) {
        super.onPostExecute(data);
        if (mListener != null) {
            mListener.onPostExecute(data);
        }
    }


    /*
     * Runs on GUI thread
     */
    @Override
    protected void onProgressUpdate(Object... values) {
        super.onProgressUpdate(values);
        if (mListener != null) {
            mListener.onProgressUpdate(values);
        }
    }


    public static boolean taskIsCancelled() {
        return sInstance.isCancelled();
    }


    public static void cancelTask() {
        try {
            if (sInstance != null && sInstance.getStatus() != AsyncTask.Status.FINISHED) {
                sInstance.cancel(true);
            }
        } catch (Exception e) {
            return;
        }
    }


    public static Connection login(TaskListener listener, Payload data) {
        data.taskType = TASK_TYPE_LOGIN;
        return launchConnectionTask(listener, data);
    }


    public static Connection register(TaskListener listener, Payload data) {
        data.taskType = TASK_TYPE_REGISTER;
        return launchConnectionTask(listener, data);
    }


    public static Connection getSharedDecks(TaskListener listener, Payload data) {
        data.taskType = TASK_TYPE_GET_SHARED_DECKS;
        return launchConnectionTask(listener, data);
    }


    public static Connection getPersonalDecks(TaskListener listener, Payload data) {
        data.taskType = TASK_TYPE_GET_PERSONAL_DECKS;
        return launchConnectionTask(listener, data);
    }


    public static Connection sync(TaskListener listener, Payload data) {
        data.taskType = TASK_TYPE_SYNC;
        return launchConnectionTask(listener, data);
    }


    public static Connection downloadMissingMedia(TaskListener listener, Payload data) {
        data.taskType = TASK_TYPE_DOWNLOAD_MEDIA;
        return launchConnectionTask(listener, data);
    }


    public static Connection upgradeDecks(TaskListener listener, Payload data) {
        data.taskType = TASK_TYPE_UPGRADE_DECKS;
        return launchConnectionTask(listener, data);
    }


    public static Connection downloadSharedDeck(TaskListener listener, Payload data) {
        data.taskType = TASK_TYPE_DOWNLOAD_SHARED_DECK;
        return launchConnectionTask(listener, data);
    }


    @Override
    protected Payload doInBackground(Payload... params) {
        super.doInBackground(params);
        if (params.length != 1) {
            throw new IllegalArgumentException();
        }
        return doOneInBackground(params[0]);
    }


    private Payload doOneInBackground(Payload data) {
        switch (data.taskType) {
            case TASK_TYPE_LOGIN:
                return doInBackgroundLogin(data);

            case TASK_TYPE_REGISTER:
                return doInBackgroundRegister(data);

                // case TASK_TYPE_GET_SHARED_DECKS:
                // return doInBackgroundGetSharedDecks(data);
                //
                // case TASK_TYPE_GET_PERSONAL_DECKS:
                // return doInBackgroundGetPersonalDecks(data);
                //
                // case TASK_TYPE_SYNC_ALL_DECKS:
                // return doInBackgroundSyncAllDecks(data);

            case TASK_TYPE_SYNC:
                return doInBackgroundSync(data);

            case TASK_TYPE_DOWNLOAD_MEDIA:
                return doInBackgroundDownloadMissingMedia(data);

            case TASK_TYPE_UPGRADE_DECKS:
                throw new RuntimeException("Upgrade decks no longer supported");

            case TASK_TYPE_DOWNLOAD_SHARED_DECK:
                return doInBackgroundDownloadSharedDeck(data);

            default:
                return null;
        }
    }


    private Payload doInBackgroundLogin(Payload data) {
        String username = (String) data.data[0];
        String password = (String) data.data[1];
        HttpSyncer server = new RemoteServer(this, null);
        HttpResponse ret;
        try {
            ret = server.hostKey(username, password);
        } catch (UnknownHttpResponseException e) {
            data.success = false;
            data.result = new Object[] { "error", e.getResponseCode(), e.getMessage() };
            return data;
        } catch (Exception e2) {
            // Ask user to report all bugs which aren't timeout errors
            if (!timeoutOccured(e2)) {
                AnkiDroidApp.sendExceptionReport(e2, "doInBackgroundLogin");
            }
            data.success = false;
            data.result = new Object[] {"connectionError" };
            return data;
        }
        String hostkey = null;
        boolean valid = false;
        if (ret != null) {
            data.returnType = ret.getStatusLine().getStatusCode();
            Timber.d("doInBackgroundLogin - response from server: %d, (%s)", data.returnType, ret.getStatusLine().getReasonPhrase());
            if (data.returnType == 200) {
                try {
                    JSONObject jo = (new JSONObject(server.stream2String(ret.getEntity().getContent())));
                    hostkey = jo.getString("key");
                    valid = (hostkey != null) && (hostkey.length() > 0);
                } catch (JSONException e) {
                    valid = false;
                } catch (IllegalStateException e) {
                    throw new RuntimeException(e);
                } catch (IOException e) {
                    throw new RuntimeException(e);
                }
            }
        } else {
            Timber.e("doInBackgroundLogin - empty response from server");
        }
        if (valid) {
            data.success = true;
            data.data = new String[] { username, hostkey };
        } else {
            data.success = false;
        }
        return data;
    }


    private Payload doInBackgroundRegister(Payload data) {
        String username = (String) data.data[0];
        String password = (String) data.data[1];
        HttpSyncer server = new RemoteServer(this, null);
        HttpResponse ret;
        try {
            ret = server.register(username, password);
        } catch (UnknownHttpResponseException e) {
            data.success = false;
            data.result = new Object[] { "error", e.getResponseCode(), e.getMessage() };
            return data;
        }
        String hostkey = null;
        boolean valid = false;
        String status = null;
        if (ret != null) {
            data.returnType = ret.getStatusLine().getStatusCode();
            if (data.returnType == 200) {
                try {
                    JSONObject jo = (new JSONObject(server.stream2String(ret.getEntity().getContent())));
                    status = jo.getString("status");
                    if (status.equals("ok")) {
                        hostkey = jo.getString("hkey");
                        valid = (hostkey != null) && (hostkey.length() > 0);
                    }
                } catch (JSONException e) {
                } catch (IllegalStateException e) {
                    throw new RuntimeException(e);
                } catch (IOException e) {
                    throw new RuntimeException(e);
                }
            }
        }
        if (valid) {
            data.success = true;
            data.data = new String[] { username, hostkey };
        } else {
            data.success = false;
            data.data = new String[] { status != null ? status : AnkiDroidApp.getAppResources().getString(
                    R.string.connection_error_message) };
        }
        return data;
    }


    private boolean timeoutOccured(Exception e) {
        String msg = e.getMessage();
        return msg.contains("UnknownHostException") ||
                msg.contains("HttpHostConnectException") ||
                msg.contains("SSLException while building HttpClient") ||
                msg.contains("SocketTimeoutException") ||
                msg.contains("ClientProtocolException");
    }


    private Payload doInBackgroundSync(Payload data) {
        // for for doInBackgroundLoadDeckCounts if any
        Timber.d("doInBackgroundSync()");
        // Block execution until any previous background task finishes, or timeout after 5s
        boolean ok = DeckTask.waitToFinish(5);

        String hkey = (String) data.data[0];
        boolean media = (Boolean) data.data[1];
        String conflictResolution = (String) data.data[2];
        int mediaUsn = (Integer) data.data[3];

        boolean colCorruptFullSync = false;
        Collection col = AnkiDroidApp.getCol();
        if (!AnkiDroidApp.colIsOpen() || !ok) {
            if (conflictResolution != null && conflictResolution.equals("download")) {
                colCorruptFullSync = true;
            } else {
                data.success = false;
                data.result = new Object[] { "genericError" };
                return data;
            }
        }
        String path = AnkiDroidApp.getCollectionPath();
        try {
            AnkiDroidApp.setSyncInProgress(true);
            HttpSyncer server = new RemoteServer(this, hkey);
            Syncer client = new Syncer(col, server);

            // run sync and check state
            boolean noChanges = false;
            if (conflictResolution == null) {
                Timber.i("Sync - starting sync");
                publishProgress(R.string.sync_prepare_syncing);
                Object[] ret = client.sync(this);
                data.message = client.getSyncMsg();
                mediaUsn = client.getmMediaUsn();
                if (ret == null) {
                    data.success = false;
                    data.result = new Object[] { "genericError" };
                    return data;
                }
                String retCode = (String) ret[0];
                if (!retCode.equals("noChanges") && !retCode.equals("success")) {
                    data.success = false;
                    data.result = ret;
                    // note mediaUSN for later
                    data.data = new Object[] { mediaUsn };
                    // Check if there was a sanity check error
                    if (retCode.equals("sanityCheckError")) {
                        // Force full sync next time
                        col.modSchemaNoCheck();
                        col.save();
                    }
                    return data;
                }
                // save and note success state
                if (retCode.equals("noChanges")) {
                    // publishProgress(R.string.sync_no_changes_message);
                    noChanges = true;
                } else {
                    // publishProgress(R.string.sync_database_acknowledge);
                }
            } else {
                try {
                    server = new FullSyncer(col, hkey, this);
                    if (conflictResolution.equals("upload")) {
                        Timber.i("Sync - fullsync - upload collection");
                        publishProgress(R.string.sync_preparing_full_sync_message);
                        Object[] ret = server.upload();
                        if (ret == null) {
                            data.success = false;
                            data.result = new Object[] { "genericError" };
                            AnkiDroidApp.openCollection(path);
                            return data;
                        }
                        if (!ret[0].equals(HttpSyncer.ANKIWEB_STATUS_OK)) {
                            data.success = false;
                            data.result = ret;
                            AnkiDroidApp.openCollection(path);
                            return data;
                        }
                    } else if (conflictResolution.equals("download")) {
                        Timber.i("Sync - fullsync - download collection");
                        publishProgress(R.string.sync_downloading_message);
                        Object[] ret = server.download();
                        if (ret == null) {
                            data.success = false;
                            data.result = new Object[] { "genericError" };
                            AnkiDroidApp.openCollection(path);
                            return data;
                        }
                        if (!ret[0].equals("success")) {
                            data.success = false;
                            data.result = ret;
                            if (!colCorruptFullSync) {
                                AnkiDroidApp.openCollection(path);
                            }
                            return data;
                        }
                    }
                    col = AnkiDroidApp.openCollection(path);
                } catch (OutOfMemoryError e) {
                    AnkiDroidApp.sendExceptionReport(e, "doInBackgroundSync-fullSync");
                    data.success = false;
                    data.result = new Object[] { "OutOfMemoryError" };
                    data.data = new Object[] { mediaUsn };
                    return data;
                } catch (RuntimeException e) {
                    if (timeoutOccured(e)) {
                        data.result = new Object[] {"connectionError" };
                    } else {
                        AnkiDroidApp.sendExceptionReport(e, "doInBackgroundSync-fullSync");
                        data.result = new Object[] { "IOException" };
                    }
                    data.success = false;
                    data.data = new Object[] { mediaUsn };
                    return data;
                }
            }

            // clear undo to avoid non syncing orphans (because undo resets usn too
            if (!noChanges) {
                col.clearUndo();
            }
            // then move on to media sync
            boolean noMediaChanges = false;
            String mediaError = null;
            if (media) {
                server = new RemoteMediaServer(col, hkey, this);
                MediaSyncer mediaClient = new MediaSyncer(col, (RemoteMediaServer) server, this);
                String ret;
                try {
                    ret = mediaClient.sync();
                    if (ret == null) {
                        mediaError = AnkiDroidApp.getAppResources().getString(R.string.sync_media_error);
                    } else {
                        if (ret.equals("noChanges")) {
                            publishProgress(R.string.sync_media_no_changes);
                            noMediaChanges = true;
                        }
                        if (ret.equals("sanityFailed")) {
                            mediaError = AnkiDroidApp.getAppResources().getString(R.string.sync_media_sanity_failed);
                        } else {
                            publishProgress(R.string.sync_media_success);
                        }
                    }
                } catch (UnsupportedSyncException e) {
                    mediaError = AnkiDroidApp.getAppResources().getString(R.string.sync_media_unsupported);
                    AnkiDroidApp.getSharedPrefs(sContext).edit().putBoolean("syncFetchesMedia", false).commit();
                    AnkiDroidApp.sendExceptionReport(e, "doInBackgroundSync-mediaSync");
                } catch (RuntimeException e) {
                    if (timeoutOccured(e)) {
                        data.result = new Object[] {"connectionError" };
                    } else {
                        AnkiDroidApp.sendExceptionReport(e, "doInBackgroundSync-mediaSync");
                    }
                    mediaError = e.getLocalizedMessage();
                }
            }
            if (noChanges && noMediaChanges) {
                data.success = false;
                data.result = new Object[] { "noChanges" };
                return data;
            } else {
                data.success = true;
                Object[] dc = col.getSched().deckCounts();
                data.result = dc[0];
                data.data = new Object[] { conflictResolution, col, dc[1], dc[2], mediaError };
                return data;
            }
        } catch (UnknownHttpResponseException e) {
            Timber.e("doInBackgroundSync -- unknown response code error");
            e.printStackTrace();
            data.success = false;
            Integer code = e.getResponseCode();
            String msg = e.getLocalizedMessage();
            data.result = new Object[] { "error", code , msg };
            data.data = new Object[] { mediaUsn };
            return data;
        } catch (Exception e) {
            // Global error catcher.
            // Try to give a human readable error, otherwise print the raw error message
            Timber.e("doInBackgroundSync error");
            e.printStackTrace();
            data.success = false;
            if (timeoutOccured(e)) {
                data.result = new Object[] {"connectionError" };
            } else {
                AnkiDroidApp.sendExceptionReport(e, "doInBackgroundSync");
                data.result = new Object[] {e.getLocalizedMessage()};
            }
            return data;
        } finally {
            // Close collection to roll back any sync failures and
            Timber.d("doInBackgroundSync -- closing collection on outer finally statement");
            col.close(false);
            AnkiDroidApp.setSyncInProgress(false);
            Timber.d("doInBackgroundSync -- reopening collection on outer finally statement");
            AnkiDroidApp.openCollection(AnkiDroidApp.getCollectionPath());
        }

    }


    public void publishProgress(int id) {
        super.publishProgress(id);
    }


    public void publishProgress(String message) {
        super.publishProgress(message);
    }


    public void publishProgress(int id, long up, long down) {
        super.publishProgress(id, up, down);
    }


<<<<<<< HEAD
=======
    private Payload doInBackgroundSendFeedback(Payload data) {
        Timber.i("doInBackgroundSendFeedback");
        String feedbackUrl = (String) data.data[0];
        String errorUrl = (String) data.data[1];
        String feedback = (String) data.data[2];
        ArrayList<HashMap<String, String>> errors = (ArrayList<HashMap<String, String>>) data.data[3];
        String groupId = data.data[4].toString();
        Application app = (Application) data.data[5];
        boolean deleteAfterSending = (Boolean) data.data[6];

        String postType = null;
        if (feedback.length() > 0) {
            if (errors.size() > 0) {
                postType = Feedback.TYPE_ERROR_FEEDBACK;
            } else {
                postType = Feedback.TYPE_FEEDBACK;
            }
            publishProgress(postType, 0, Feedback.STATE_UPLOADING);
            Payload reply = Feedback.postFeedback(feedbackUrl, postType, feedback, groupId, 0, null);
            if (reply.success) {
                publishProgress(postType, 0, Feedback.STATE_SUCCESSFUL, reply.returnType, reply.result);
            } else {
                publishProgress(postType, 0, Feedback.STATE_FAILED, reply.returnType, reply.result);
            }
        }

        for (int i = 0; i < errors.size(); i++) {
            HashMap<String, String> error = errors.get(i);
            if (error.containsKey("state") && error.get("state").equals(Feedback.STATE_WAITING)) {
                postType = Feedback.TYPE_STACKTRACE;
                publishProgress(postType, i, Feedback.STATE_UPLOADING);
                Payload reply = Feedback.postFeedback(errorUrl, postType, error.get("filename"), groupId, i, app);
                if (reply.success) {
                    publishProgress(postType, i, Feedback.STATE_SUCCESSFUL, reply.returnType, reply.result);
                } else {
                    publishProgress(postType, i, Feedback.STATE_FAILED, reply.returnType, reply.result);
                }
                if (deleteAfterSending && (reply.success || reply.returnType == 200)) {
                    File file = new File(app.getFilesDir() + "/" + error.get("filename"));
                    file.delete();
                }
            }
        }

        app = null;

        return data;
    }


>>>>>>> 72078dcb
    /**
     * Downloads any missing media files according to the mediaURL deckvar.
     *
     * @param data
     * @return The return type contains data.resultType and an array of Integer in data.data. data.data[0] is the number
     *         of total missing media, data.data[1] is the number of downloaded ones.
     */
    private Payload doInBackgroundDownloadMissingMedia(Payload data) {
        Timber.i("DownloadMissingMedia");
        HashMap<String, String> missingPaths = new HashMap<String, String>();
        HashMap<String, String> missingSums = new HashMap<String, String>();

        data.result = (Decks) data.data[0]; // pass it to the return object so we close the deck in the deck picker
        String syncName = "";// deck.getDeckName();

        data.success = false;
        data.data = new Object[] { 0, 0, 0 };
        // if (!deck.hasKey("mediaURL")) {
        // data.success = true;
        // return data;
        // }
        String urlbase = "";// deck.getVar("mediaURL");
        if (urlbase.equals("")) {
            data.success = true;
            return data;
        }

        String mdir = "";// deck.mediaDir(true);
        int totalMissing = 0;
        int missing = 0;
        int grabbed = 0;

        Cursor cursor = null;
        try {
            cursor = null;// deck.getDB().getDatabase().rawQuery("SELECT filename, originalPath FROM media", null);
            String path = null;
            String f = null;
            while (cursor.moveToNext()) {
                f = cursor.getString(0);
                path = mdir + "/" + f;
                File file = new File(path);
                if (!file.exists()) {
                    missingPaths.put(f, path);
                    missingSums.put(f, cursor.getString(1));
                    Timber.d("Missing file: %s", f);
                }
            }
        } finally {
            if (cursor != null) {
                cursor.close();
            }
        }

        totalMissing = missingPaths.size();
        data.data[0] = totalMissing;
        if (totalMissing == 0) {
            data.success = true;
            return data;
        }
        publishProgress(Boolean.FALSE, totalMissing, 0, syncName);

        URL url = null;
        HttpURLConnection connection = null;
        String path = null;
        String sum = null;
        int readbytes = 0;
        byte[] buf = new byte[4096];
        for (String file : missingPaths.keySet()) {

            try {
                android.net.Uri uri = android.net.Uri.parse(Uri.encode(urlbase, ":/@%") + Uri.encode(file));
                url = new URI(uri.toString()).toURL();
                connection = (HttpURLConnection) url.openConnection();
                connection.connect();
                if (connection.getResponseCode() == 200) {
                    path = missingPaths.get(file);
                    InputStream is = connection.getInputStream();
                    BufferedInputStream bis = new BufferedInputStream(is, 4096);
                    FileOutputStream fos = new FileOutputStream(path);
                    while ((readbytes = bis.read(buf, 0, 4096)) != -1) {
                        fos.write(buf, 0, readbytes);
                        Timber.d("Downloaded %d file: %s", readbytes, path);
                    }
                    fos.close();

                    // Verify with checksum
                    sum = missingSums.get(file);
                    if (true) {// sum.equals("") || sum.equals(Utils.fileChecksum(path))) {
                        grabbed++;
                    } else {
                        // Download corrupted, delete file
                        Timber.i("Downloaded media file %s failed checksum.", path);
                        File f = new File(path);
                        f.delete();
                        missing++;
                    }
                } else {
                    Timber.e("Connection error (" + connection.getResponseCode()
                            + ") while retrieving media file " + urlbase + file);
                    Timber.e("Connection message: " + connection.getResponseMessage());
                    if (missingSums.get(file).equals("")) {
                        // Ignore and keep going
                        missing++;
                    } else {
                        data.success = false;
                        data.data = new Object[] { file };
                        return data;
                    }
                }
                connection.disconnect();
            } catch (URISyntaxException e) {
                Timber.e(e, "doInBackgroundDownloadMissingMedia URISyntaxException");
            } catch (MalformedURLException e) {
                Timber.e(e, "MalformedURLException while download media file " + path);
                if (missingSums.get(file).equals("")) {
                    // Ignore and keep going
                    missing++;
                } else {
                    data.success = false;
                    data.data = new Object[] { file };
                    return data;
                }
            } catch (IOException e) {
                Timber.e(e, "IOException while download media file " + path);
                if (missingSums.get(file).equals("")) {
                    // Ignore and keep going
                    missing++;
                } else {
                    data.success = false;
                    data.data = new Object[] { file };
                    return data;
                }
            } finally {
                if (connection != null) {
                    connection.disconnect();
                }
            }
            publishProgress(Boolean.TRUE, totalMissing, grabbed + missing, syncName);
        }

        data.data[1] = grabbed;
        data.data[2] = missing;
        data.success = true;
        return data;
    }


    private Payload doInBackgroundDownloadSharedDeck(Payload data) {
        String url = (String) data.data[0];
        String colFilename = AnkiDroidApp.getCurrentAnkiDroidDirectory() + "/tmpImportFile.apkg";
        URL fileUrl;
        URLConnection conn;
        InputStream cont = null;
        try {
            fileUrl = new URL(url);
            if (url.startsWith("https")) {
                SSLContext context = SSLContext.getInstance("TLS");
                context.init(null, new TrustManager[] { new EasyX509TrustManager(null) }, null);
                HttpsURLConnection httpsConn = (HttpsURLConnection) fileUrl.openConnection();
                httpsConn.setSSLSocketFactory(context.getSocketFactory());
                conn = httpsConn;
            } else {
                conn = fileUrl.openConnection();
            }
            conn.setConnectTimeout(10000);
            conn.setReadTimeout(10000);
            cont = conn.getInputStream();
        } catch (MalformedURLException e) {
            Timber.e(e, "doInBackgroundDownloadSharedDeck");
            data.success = false;
            return data;
        } catch (IOException e) {
            Timber.e(e, "doInBackgroundDownloadSharedDeck");
            data.success = false;
            return data;
        } catch (NoSuchAlgorithmException e) {
            Timber.e(e, "doInBackgroundDownloadSharedDeck");
            data.success = false;
            return data;
        } catch (KeyStoreException e) {
            Timber.e(e, "doInBackgroundDownloadSharedDeck");
            return data;
        } catch (KeyManagementException e) {
            Timber.e(e, "doInBackgroundDownloadSharedDeck");
            data.success = false;
            return data;
        }
        if (cont == null) {
            data.success = false;
            return data;
        }
        File file = new File(colFilename);
        OutputStream output = null;
        try {
            file.createNewFile();
            output = new BufferedOutputStream(new FileOutputStream(file));
            byte[] buf = new byte[Utils.CHUNK_SIZE];
            int len;
            int count = 0;
            while ((len = cont.read(buf)) >= 0) {
                output.write(buf, 0, len);
                count += len;
                publishProgress(new Object[] { count / 1024 });
            }
            output.close();
        } catch (IOException e) {
            try {
                if (output != null) {
                    output.close();
                }
            } catch (IOException e1) {
                // do nothing
            }
            // no write access or sd card full
            file.delete();
            data.success = false;
            return data;
        }
        data.success = true;
        data.result = colFilename;
        return data;
    }


    public static boolean isOnline() {
        ConnectivityManager cm = (ConnectivityManager) sContext.getSystemService(Context.CONNECTIVITY_SERVICE);

        if (cm.getActiveNetworkInfo() != null) {
            return cm.getActiveNetworkInfo().isConnectedOrConnecting();
        } else {
            return false;
        }
    }


    public static void setContext(Context applicationContext) {
        sContext = applicationContext;
    }

    public static interface TaskListener {
        public void onPreExecute();


        public void onProgressUpdate(Object... values);


        public void onPostExecute(Payload data);


        public void onDisconnected();
    }

    public static interface CancellableTaskListener extends TaskListener {
        public void onCancelled();
    }

    public static class Payload {
        public int taskType;
        public Object[] data;
        public Object result;
        public boolean success;
        public int returnType;
        public Exception exception;
        public String message;


        public Payload() {
            data = null;
            success = true;
        }


        public Payload(Object[] data) {
            this.data = data;
            success = true;
        }


        public Payload(int taskType, Object[] data) {
            this.taskType = taskType;
            this.data = data;
            success = true;
        }
    }


    public static final class OldAnkiDeckFilter implements FileFilter {
        @Override
        public boolean accept(File pathname) {
            return pathname.isFile() && pathname.getName().endsWith(".anki");
        }
    }

    public class CancelCallback {
        private WeakReference<ThreadSafeClientConnManager> mConnectionManager = null;


        public void setConnectionManager(ThreadSafeClientConnManager connectionManager) {
            mConnectionManager = new WeakReference<ThreadSafeClientConnManager>(connectionManager);
        }


        public void cancelAllConnections() {
            if (mConnectionManager != null) {
                ThreadSafeClientConnManager connectionManager = mConnectionManager.get();
                if (connectionManager != null) {
                    connectionManager.shutdown();
                }
            }
        }
    }
}<|MERGE_RESOLUTION|>--- conflicted
+++ resolved
@@ -603,59 +603,6 @@
     }
 
 
-<<<<<<< HEAD
-=======
-    private Payload doInBackgroundSendFeedback(Payload data) {
-        Timber.i("doInBackgroundSendFeedback");
-        String feedbackUrl = (String) data.data[0];
-        String errorUrl = (String) data.data[1];
-        String feedback = (String) data.data[2];
-        ArrayList<HashMap<String, String>> errors = (ArrayList<HashMap<String, String>>) data.data[3];
-        String groupId = data.data[4].toString();
-        Application app = (Application) data.data[5];
-        boolean deleteAfterSending = (Boolean) data.data[6];
-
-        String postType = null;
-        if (feedback.length() > 0) {
-            if (errors.size() > 0) {
-                postType = Feedback.TYPE_ERROR_FEEDBACK;
-            } else {
-                postType = Feedback.TYPE_FEEDBACK;
-            }
-            publishProgress(postType, 0, Feedback.STATE_UPLOADING);
-            Payload reply = Feedback.postFeedback(feedbackUrl, postType, feedback, groupId, 0, null);
-            if (reply.success) {
-                publishProgress(postType, 0, Feedback.STATE_SUCCESSFUL, reply.returnType, reply.result);
-            } else {
-                publishProgress(postType, 0, Feedback.STATE_FAILED, reply.returnType, reply.result);
-            }
-        }
-
-        for (int i = 0; i < errors.size(); i++) {
-            HashMap<String, String> error = errors.get(i);
-            if (error.containsKey("state") && error.get("state").equals(Feedback.STATE_WAITING)) {
-                postType = Feedback.TYPE_STACKTRACE;
-                publishProgress(postType, i, Feedback.STATE_UPLOADING);
-                Payload reply = Feedback.postFeedback(errorUrl, postType, error.get("filename"), groupId, i, app);
-                if (reply.success) {
-                    publishProgress(postType, i, Feedback.STATE_SUCCESSFUL, reply.returnType, reply.result);
-                } else {
-                    publishProgress(postType, i, Feedback.STATE_FAILED, reply.returnType, reply.result);
-                }
-                if (deleteAfterSending && (reply.success || reply.returnType == 200)) {
-                    File file = new File(app.getFilesDir() + "/" + error.get("filename"));
-                    file.delete();
-                }
-            }
-        }
-
-        app = null;
-
-        return data;
-    }
-
-
->>>>>>> 72078dcb
     /**
      * Downloads any missing media files according to the mediaURL deckvar.
      *
