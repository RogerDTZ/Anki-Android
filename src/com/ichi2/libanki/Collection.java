/****************************************************************************************
 * Copyright (c) 2011 Norbert Nagold <norbert.nagold@gmail.com>                         *
 * Copyright (c) 2012 Kostas Spyropoulos <inigo.aldana@gmail.com>                       *
 *                                                                                      *
 * This program is free software; you can redistribute it and/or modify it under        *
 * the terms of the GNU General private License as published by the Free Software        *
 * Foundation; either version 3 of the License, or (at your option) any later           *
 * version.                                                                             *
 *                                                                                      *
 * This program is distributed in the hope that it will be useful, but WITHOUT ANY      *
 * WARRANTY; without even the implied warranty of MERCHANTABILITY or FITNESS FOR A      *
 * PARTICULAR PURPOSE. See the GNU General private License for more details.             *
 *                                                                                      *
 * You should have received a copy of the GNU General private License along with         *
 * this program.  If not, see <http://www.gnu.org/licenses/>.                           *
 ****************************************************************************************/

package com.ichi2.libanki;

import android.content.ContentValues;
import android.database.Cursor;
import android.util.Log;
import android.util.Pair;

import com.ichi2.anki.AnkiDatabaseManager;
import com.ichi2.anki.AnkiDb;
import com.ichi2.anki.AnkiDroidApp;
import com.ichi2.anki.UIUtils;
import com.ichi2.async.DeckTask;
import com.samskivert.mustache.Mustache;

import org.json.JSONArray;
import org.json.JSONException;
import org.json.JSONObject;

import java.io.File;
import java.util.ArrayList;
import java.util.HashMap;
import java.util.LinkedList;
import java.util.List;
import java.util.Locale;
import java.util.Map;
import java.util.Random;
import java.util.regex.Matcher;
import java.util.regex.Pattern;

// Anki maintains a cache of used tags so it can quickly present a list of tags
// for autocomplete and in the browser. For efficiency, deletions are not
// tracked, so unused tags can only be removed from the list with a DB check.
//
// This module manages the tag cache and tags for notes.

public class Collection {

    // collection schema & syncing vars
    public static final int SCHEMA_VERSION = 11;
    public static final String SYNC_URL = "https://ankiweb.net/";
    public static final int SYNC_VER = 5;
    public static final String HELP_SITE = "http://ankisrs.net/docs/dev/manual.html";

    private AnkiDb mDb;
    private boolean mServer;
    private double mLastSave;
    private Media mMedia;
    private Decks mDecks;
    private Models mModels;
    private Tags mTags;

    private Sched mSched;

    private double mStartTime;
    private int mStartReps;
    private boolean mOvertime;

    private int mRepsToday;

    // BEGIN: SQL table columns
    private long mCrt;
    private long mMod;
    private long mScm;
    private boolean mDty;
    private int mUsn;
    private long mLs;
    private JSONObject mConf;
    // END: SQL table columns

    private LinkedList<Object[]> mUndo;

    private String mPath;
    private boolean mClosing = false;

    // Cloze regex
    private static final Pattern sRegexPattern = Pattern.compile("\\{\\{cloze:");

    // other options
    public static final String defaultConf = "{"
            +
            // review options
            "'activeDecks': [1], " + "'curDeck': 1, " + "'newSpread': " + Sched.NEW_CARDS_DISTRIBUTE + ", "
            + "'collapseTime': 1200, " + "'timeLim': 0, " + "'estTimes': True, " + "'dueCounts': True, "
            +
            // other config
            "'curModel': None, " + "'nextPos': 1, " + "'sortType': \"noteFld\", "
            + "'sortBackwards': False, 'addToCur': True }";

    public static final int UNDO_REVIEW = 0;
    public static final int UNDO_EDIT_NOTE = 1;
    public static final int UNDO_BURY_NOTE = 2;
    public static final int UNDO_SUSPEND_CARD = 3;
    public static final int UNDO_SUSPEND_NOTE = 4;
    public static final int UNDO_DELETE_NOTE = 5;
    public static final int UNDO_MARK_NOTE = 6;
    
    
    private static final int UNDO_SIZE_MAX = 20;

    private static Collection sCurrentCollection;


    public static synchronized Collection openCollection(String path) {
        sCurrentCollection = Storage.Collection(path);
        return sCurrentCollection;
    }


    public Collection(AnkiDb db, String path) {
        this(db, path, false);
    }


    public Collection(AnkiDb db, String path, boolean server) {
        mDb = db;
        mServer = server;
        mLastSave = Utils.now();
        clearUndo();
        mPath = path;
        mMedia = new Media(this, server);
        mModels = new Models(this);
        mDecks = new Decks(this);
        mTags = new Tags(this);
        load();
        if (mCrt == 0) {
            mCrt = UIUtils.getDayStart() / 1000;
        }
        mStartReps = 0;
        mStartTime = 0;
        mOvertime = false;
        mSched = new Sched(this);
        // check for improper shutdown
        cleanup();
    }


    public static Collection currentCollection() {
        if (sCurrentCollection == null || sCurrentCollection.mClosing || sCurrentCollection.mDb == null) {
            return null;
        } else {
            return sCurrentCollection;
        }
    }


    public static void putCurrentCollection(Collection col) {
        sCurrentCollection = col;
    }


    public String name() {
        String n = (new File(mPath)).getName().replace(".anki2", "");
        // TODO:
        return n;
    }


    /**
     * DB-related *************************************************************** ********************************
     */

    public boolean load() {
        Cursor cursor = null;
        try {
            // Read in deck table columns
            cursor = mDb.getDatabase().rawQuery(
                    "SELECT crt, mod, scm, dty, usn, ls, conf, " + "models, decks, dconf, tags FROM col", null);
            if (!cursor.moveToFirst()) {
                return false;
            }
            mCrt = cursor.getLong(0);
            mMod = cursor.getLong(1);
            mScm = cursor.getLong(2);
            mDty = cursor.getInt(3) == 1;
            mUsn = cursor.getInt(4);
            mLs = cursor.getLong(5);
            try {
                mConf = new JSONObject(cursor.getString(6));
            } catch (JSONException e) {
                throw new RuntimeException(e);
            }
            mModels.load(cursor.getString(7));
            mDecks.load(cursor.getString(8), cursor.getString(9));
            mTags.load(cursor.getString(10));
            return true;
        } finally {
            if (cursor != null) {
                cursor.close();
            }
        }
    }


    /**
     * Mark DB modified. DB operations and the deck/tag/model managers do this automatically, so this is only necessary
     * if you modify properties of this object or the conf dict.
     */
    public void setMod() {
        mDb.setMod(true);
    }


    public void flush() {
        flush(0);
    }


    /**
     * Flush state to DB, updating mod time.
     */
    public void flush(long mod) {
        Log.i(AnkiDroidApp.TAG, "flush - Saving information to DB...");
        mMod = (mod == 0 ? Utils.intNow(1000) : mod);
        ContentValues values = new ContentValues();
        values.put("crt", mCrt);
        values.put("mod", mMod);
        values.put("scm", mScm);
        values.put("dty", mDty ? 1 : 0);
        values.put("usn", mUsn);
        values.put("ls", mLs);
        values.put("conf", mConf.toString());
        mDb.update("col", values);
    }


    /**
     * Flush, commit DB, and take out another write lock.
     */
    public synchronized void save() {
        save(null, 0);
    }


    public synchronized void save(long mod) {
        save(null, mod);
    }


    public synchronized void save(String name, long mod) {
        // let the managers conditionally flush
        mModels.flush();
        mDecks.flush();
        mTags.flush();
        // and flush deck + bump mod if db has been changed
        if (mDb.getMod()) {
            flush(mod);
            mDb.commit();
            lock();
            mDb.setMod(false);
        }
        // undoing non review operation is handled differently in ankidroid
//        _markOp(name);
        mLastSave = Utils.now();
    }


    /** Save if 5 minutes has passed since last save. */
    public void autosave() {
        if ((Utils.now() - mLastSave) > 300) {
            save();
        }
    }


    /** make sure we don't accidentally bump mod time */
    public void lock() {
        // make sure we don't accidentally bump mod time
        boolean mod = mDb.getMod();
        mDb.execute("UPDATE col SET mod=mod");
        mDb.setMod(mod);
    }


    /**
     * Disconnect from DB.
     */
    public synchronized void close() {
        close(true);
    }


    public synchronized void close(boolean save) {
        // if (wait) {
        // Wait for any thread working on the deck to finish.
        // DeckTask.waitToFinish();
        // }
        mClosing = true;
        if (mDb != null) {
            cleanup();
            if (save) {
                getDb().getDatabase().beginTransaction();
                try {
                    save();
                    getDb().getDatabase().setTransactionSuccessful();
                } finally {
                    getDb().getDatabase().endTransaction();
                }
            } else {
                rollback();
            }
            AnkiDatabaseManager.closeDatabase(mPath);
            mDb = null;
            mMedia.close();
            Log.i(AnkiDroidApp.TAG, "Collection closed");
        }
    }


    public void reopen() {
        if (mDb == null) {
            mDb = AnkiDatabaseManager.getDatabase(mPath);
            // mMedia.connect();
        }
    }


    public void rollback() {
        // We normally don't wrap multiple DB operations in one transaction that could be potentially rolled
        // back here, but just in case we have done so manually, do roll it back.
        // hint: com.ichi2.libanki.SchedTestCase.test_overdue_lapse()
        if (getDb().getDatabase().inTransaction()) {
            getDb().getDatabase().endTransaction();
        }
        load();
        lock();
    }


    /** Mark schema modified. Call this first so user can abort if necessary. */
    public void modSchema() {
        modSchema(true);
    }


    public void modSchema(boolean check) {
        if (!schemaChanged()) {
            if (check) {
                // TODO: ask user
            }
        }
        mScm = Utils.intNow(1000);
    }


    /** True if schema changed since last sync. */
    public boolean schemaChanged() {
        return mScm > mLs;
    }


    /**
     * Signal there are temp. suspended cards that need cleaning up on close.
     */
    public void setDirty() {
        mDty = true;
    }
    public void setDirty(boolean dty) {
        mDty = dty;
    }


    /**
     * Unsuspend any temporarily suspended cards.
     */
    private void cleanup() {
        if (mDty) {
            mSched.onClose();
            mDty = false;
        }
    }


    public int usn() {
        if (mServer) {
            return mUsn;
        } else {
            return -1;
        }
    }


    /** called before a full upload */
    public void beforeUpload() {
        String[] tables = new String[] { "notes", "cards", "revlog", "graves" };
        for (String t : tables) {
            mDb.execute("UPDATE " + t + " SET usn=0 WHERE usn=-1");
        }
        mUsn += 1;
        mModels.beforeUpload();
        mTags.beforeUpload();
        mDecks.beforeUpload();
        modSchema();
        mLs = mScm;
        close();
    }


    /**
     * Object creation helpers **************************************************
     * *********************************************
     */

    public Card getCard(long id) {
        return new Card(this, id);
    }


    public Note getNote(long id) {
        return new Note(this, id);
    }


    /**
     * Utils ******************************************************************** ***************************
     */

    public int nextID(String type) {
        type = "next" + type.toUpperCase();
        int id;
        try {
            id = mConf.getInt(type);
        } catch (JSONException e) {
            id = 1;
        }
        try {
            mConf.put(type, id + 1);
        } catch (JSONException e) {
            throw new RuntimeException(e);
        }
        return id;
    }


    /**
     * Rebuild the queue and reload data after DB modified.
     */
    public void reset() {
        mSched.reset();
    }


    /**
     * Deletion logging ********************************************************* **************************************
     */

    public void _logRem(long[] ids, int type) {
        for (long id : ids) {
            ContentValues values = new ContentValues();
            values.put("usn", usn());
            values.put("oid", id);
            values.put("type", type);
            mDb.insert("graves", null, values);
        }
    }


    /**
     * Notes ******************************************************************** ***************************
     */

    public int noteCount() {
        return (int) mDb.queryScalar("SELECT count() FROM notes");
    }


    public Note newNote() {
        return newNote(mModels.current());
    }


    /**
     * Return a new note with the current model.
     */
    public Note newNote(JSONObject m) {
        return new Note(this, m);
    }


    /**
     * Add a note to the collection. Return number of new cards.
     */
    public int addNote(Note note) {
        // check we have card models available, then save
        ArrayList<JSONObject> cms = findTemplates(note);
        if (cms.size() == 0) {
            return 0;
        }
        note.flush();
        // deck conf governs which of these are used
        int due = nextID("pos");
        // add cards
        int ncards = 0;
        for (JSONObject template : cms) {
            _newCard(note, template, due);
            ncards += 1;
        }
        return ncards;
    }


    public void remNotes(long[] ids) {
        ArrayList<Long> list = mDb
                .queryColumn(Long.class, "SELECT id FROM cards WHERE nid IN " + Utils.ids2str(ids), 0);
        long[] cids = new long[list.size()];
        int i = 0;
        for (long l : list) {
            cids[i++] = l;
        }
        remCards(cids);
    }


    /**
     * Bulk delete facts by ID. Don't call this directly.
     */
    public void _remNotes(long[] ids) {
        if (ids.length == 0) {
            return;
        }
        String strids = Utils.ids2str(ids);
        // we need to log these independently of cards, as one side may have
        // more card templates
        _logRem(ids, Sched.REM_NOTE);
        mDb.execute("DELETE FROM notes WHERE id IN " + strids);
    }


    /**
     * Card creation ************************************************************ ***********************************
     */

    /**
     * @return (active), non-empty templates.
     */
    private ArrayList<JSONObject> findTemplates(Note note) {
        JSONObject model = note.model();
        ArrayList<Integer> avail = mModels.availOrds(model, Utils.joinFields(note.getFields()));
        return _tmplsFromOrds(model, avail);
    }


    private ArrayList<JSONObject> _tmplsFromOrds(JSONObject model, ArrayList<Integer> avail) {
        ArrayList<JSONObject> ok = new ArrayList<JSONObject>();
        JSONArray tmpls;
        try {
            if (model.getInt("type") == Sched.MODEL_STD) {
                tmpls = model.getJSONArray("tmpls");
                for (int i = 0; i < tmpls.length(); i++) {
                    JSONObject t = tmpls.getJSONObject(i);
                    if (avail.contains(t.getInt("ord"))) {
                        ok.add(t);
                    }
                }
            } else {
                // cloze - generate temporary templates from first
                for (int ord : avail) {
                    JSONObject t = new JSONObject(model.getJSONArray("tmpls").getString(0));
                    t.put("ord", ord);
                    ok.add(t);
                }
            }
        } catch (JSONException e) {
            throw new RuntimeException(e);
        }
        return ok;
    }


    /**
     * Generate cards for non-empty templates, return ids to remove.
     */
	public ArrayList<Long> genCards(List<Long> nids) {
	    return genCards(Utils.arrayList2array(nids));
	}
    public ArrayList<Long> genCards(long[] nids) {
        // build map of (nid,ord) so we don't create dupes
        String snids = Utils.ids2str(nids);
        HashMap<Long, HashMap<Integer, Long>> have = new HashMap<Long, HashMap<Integer, Long>>();
        HashMap<Long, Long> dids = new HashMap<Long, Long>();
        Cursor cur = null;
        try {
            cur = mDb.getDatabase().rawQuery("SELECT id, nid, ord, did FROM cards WHERE nid IN " + snids, null);
            while (cur.moveToNext()) {
                // existing cards
                long nid = cur.getLong(1);
                if (!have.containsKey(nid)) {
                    have.put(nid, new HashMap<Integer, Long>());
                }
                have.get(nid).put(cur.getInt(2), cur.getLong(0));
                // and their dids
                long did = cur.getLong(3);
                if (dids.containsKey(nid)) {
                    if (dids.get(nid) != 0 && dids.get(nid) != did) {
                        // cards are in two or more different decks; revert to model default
                        dids.put(nid, 0l);
                    }
                } else {
                    // first card or multiple cards in same deck
                    dids.put(nid, did);
                }
            }
        } finally {
            if (cur != null && !cur.isClosed()) {
                cur.close();
            }
        }
        // build cards for each note
        ArrayList<Object[]> data = new ArrayList<Object[]>();
        long ts = Utils.maxID(mDb);
        long now = Utils.intNow();
        ArrayList<Long> rem = new ArrayList<Long>();
        int usn = usn();
        cur = null;
        try {
            cur = mDb.getDatabase().rawQuery("SELECT id, mid, flds FROM notes WHERE id IN " + snids, null);
            while (cur.moveToNext()) {
                JSONObject model = mModels.get(cur.getLong(1));
                ArrayList<Integer> avail = mModels.availOrds(model, cur.getString(2));
                long nid = cur.getLong(0);
                long did = dids.get(nid);
                if (did == 0) {
                    did = model.getLong("did");
                }
                // add any missing cards
                for (JSONObject t : _tmplsFromOrds(model, avail)) {
                    int tord = t.getInt("ord");
                    boolean doHave = have.containsKey(nid) && have.get(nid).containsKey(tord);
                    if (!doHave) {
                        // check deck is not a cram deck
                        long ndid;
                        try {
                            ndid = t.getLong("did");
                            if (ndid != 0) {
                                did = ndid;
                            }
                        } catch (JSONException e) {
                            // do nothing
                        }
                        if (getDecks().isDyn(did)) {
                            did = 1;
                        }
                        // if the deck doesn't exist, use default instead
                        did = mDecks.get(did).getLong("id");
                        // we'd like to use the same due# as sibling cards, but we can't retrieve that quickly, so we
                        // give it a new id instead
                        data.add(new Object[] { ts, nid, did, tord, now, usn, nextID("pos") });
                        ts += 1;
                    }
                }
                // note any cards that need removing
                if (have.containsKey(nid)) {
                    for (Map.Entry<Integer, Long> n : have.get(nid).entrySet()) {
                        if (!avail.contains(n.getKey())) {
                            rem.add(n.getValue());
                        }
                    }
                }
            }
        } catch (JSONException e) {
            throw new RuntimeException(e);
        } finally {
            if (cur != null && !cur.isClosed()) {
                cur.close();
            }
        }
        // bulk update
        mDb.executeMany("INSERT INTO cards VALUES (?,?,?,?,?,?,0,0,?,0,0,0,0,0,0,0,0,\"\")", data);
        return rem;
    }


	/**
	 * Return cards of a note, without saving them
	 * @param note The note whose cards are going to be previewed
     * @param type 0 - when previewing in add dialog, only non-empty
     *             1 - when previewing edit, only existing
     *             2 - when previewing in models dialog, all templates
     * @return list of cards
	 */
	public List<Card> previewCards(Note note) {
	    return previewCards(note, 0);
	}
	public List<Card> previewCards(Note note, int type) {
	    ArrayList<JSONObject> cms = null;
	    if (type == 0) {
	        cms = findTemplates(note);
	    } else if (type == 1) {
	        cms = new ArrayList<JSONObject>();
	        for (Card c : note.cards()) {
	            cms.add(c.template());
	        }
	    } else {
	        cms = new ArrayList<JSONObject>();
	        try {
                JSONArray ja = note.model().getJSONArray("tmpls");
                for (int i = 0; i < ja.length(); ++i) {
                    cms.add(ja.getJSONObject(i));
                }
            } catch (JSONException e) {
                throw new RuntimeException(e);
            }
	    }
	    if (cms.isEmpty()) {
	        return new ArrayList<Card>();
	    }
	    List<Card> cards = new ArrayList<Card>();
	    for (JSONObject template : cms) {
	        cards.add(_newCard(note, template, 1, false));
	    }
	    return cards;
	}


    /**
     * Create a new card.
     */
    private Card _newCard(Note note, JSONObject template, int due) {
        return _newCard(note, template, due, true);
    }


    private Card _newCard(Note note, JSONObject template, int due, boolean flush) {
        Card card = new Card(this);
        card.setNid(note.getId());
        try {
            card.setOrd(template.getInt("ord"));
        } catch (JSONException e) {
            new RuntimeException(e);
        }
        long did;
        try {
            did = template.getLong("did");
        } catch (JSONException e) {
            did = 0;
        }
        try {
            card.setDid(did != 0 ? did : note.model().getLong("did"));
            // if invalid did, use default instead
            card.setDid(mDecks.get(card.getDid()).getLong("id"));
        } catch (JSONException e) {
            throw new RuntimeException(e);
        }
        card.setDue(_dueForDid(card.getDid(), due));
        if (flush) {
            card.flush();
        }
        return card;
    }


    public int _dueForDid(long did, int due) {
        JSONObject conf = mDecks.confForDid(did);
        // in order due?
        try {
            if (conf.getJSONObject("new").getInt("order") == Sched.NEW_CARDS_DUE) {
                return due;
            } else {
                // random mode; seed with note ts so all cards of this note get
                // the same random number
                Random r = new Random();
                r.setSeed(due);
                return r.nextInt(Math.max(due, 1000) - 1) + 1;
            }
        } catch (JSONException e) {
            throw new RuntimeException(e);
        }
    }


    /**
     * Cards ******************************************************************** ***************************
     */

    public boolean isEmpty() {
        return mDb.queryScalar("SELECT 1 FROM cards LIMIT 1", false) == 0;
    }


    public int cardCount() {
        return mDb.queryScalar("SELECT count() FROM cards");
    }


    /**
     * Bulk delete cards by ID.
     */
    public void remCards(long[] ids) {
        if (ids.length == 0) {
            return;
        }
        String sids = Utils.ids2str(ids);
        long[] nids = Utils
                .arrayList2array(mDb.queryColumn(Long.class, "SELECT nid FROM cards WHERE id IN " + sids, 0));
        // remove cards
        _logRem(ids, Sched.REM_CARD);
        mDb.execute("DELETE FROM cards WHERE id IN " + sids);
        mDb.execute("DELETE FROM revlog WHERE cid IN " + sids);
        // then notes
        nids = Utils
                .arrayList2array(mDb.queryColumn(Long.class, "SELECT id FROM notes WHERE id IN " + Utils.ids2str(nids)
                        + " AND id NOT IN (SELECT nid FROM cards)", 0));
        _remNotes(nids);
    }


    public List<Long> emptyCids() {
		List<Long> rem = new ArrayList<Long>();
		for (JSONObject m : getModels().all()) {
			rem.addAll(genCards(getModels().nids(m)));
		}
	return rem;
    }

    // emptyCardReport

    /**
     * Field checksums and sorting fields ***************************************
     * ********************************************************
     */

    private ArrayList<Object[]> _fieldData(String snids) {
        ArrayList<Object[]> result = new ArrayList<Object[]>();
        Cursor cur = null;
        try {
            cur = mDb.getDatabase().rawQuery("SELECT id, mid, flds FROM notes WHERE id IN " + snids, null);
            while (cur.moveToNext()) {
                result.add(new Object[] { cur.getLong(0), cur.getLong(1), cur.getString(2) });
            }
        } finally {
            if (cur != null && !cur.isClosed()) {
                cur.close();
            }
        }
        return result;
    }


    /** Update field checksums and sort cache, after find&replace, etc. */
    public void updateFieldCache(long[] nids) {
        String snids = Utils.ids2str(nids);
        ArrayList<Object[]> r = new ArrayList<Object[]>();
        for (Object[] o : _fieldData(snids)) {
            String[] fields = Utils.splitFields((String) o[2]);
            JSONObject model = mModels.get((Long) o[1]);
            // apply, relying on calling code to bump usn+mod
            r.add(new Object[] { Utils.stripHTML(fields[mModels.sortIdx(model)]), Utils.fieldChecksum(fields[0]), o[0] });
        }
        mDb.executeMany("UPDATE notes SET sfld=?, csum=? WHERE id=?", r);
    }


    /**
     * Q/A generation *********************************************************** ************************************
     */

    public ArrayList<HashMap<String, String>> renderQA() {
        return renderQA(null, "card");
    }


    public ArrayList<HashMap<String, String>> renderQA(int[] ids, String type) {
        String where;
        if (type.equals("card")) {
            where = "AND c.id IN " + Utils.ids2str(ids);
        } else if (type.equals("fact")) {
            where = "AND f.id IN " + Utils.ids2str(ids);
        } else if (type.equals("model")) {
            where = "AND m.id IN " + Utils.ids2str(ids);
        } else if (type.equals("all")) {
            where = "";
        } else {
            throw new RuntimeException();
        }
        ArrayList<HashMap<String, String>> result = new ArrayList<HashMap<String, String>>();
        for (Object[] row : _qaData(where)) {
            result.add(_renderQA(row));
        }
        return result;
    }


    /**
     * Returns hash of id, question, answer.
     */
    public HashMap<String, String> _renderQA(Object[] data) {
        return _renderQA(data, null);
    }


    public HashMap<String, String> _renderQA(Object[] data, List<String> args) {
        // data is [cid, nid, mid, did, ord, tags, flds]
        // unpack fields and create dict
        String[] flist = Utils.splitFields((String) data[6]);
        Map<String, String> fields = new HashMap<String, String>();
        long modelId = (Long) data[2];
        JSONObject model = mModels.get(modelId);
        Map<String, Pair<Integer, JSONObject>> fmap = mModels.fieldMap(model);
        for (String fname : fmap.keySet()) {
            fields.put(fname, flist[fmap.get(fname).first]);
        }
        fields.put("Tags", (String) data[5]);
        try {
            fields.put("Type", (String) model.get("name"));
            fields.put("Deck", mDecks.name((Long) data[3]));
            JSONObject template;
            if (model.getInt("type") == Sched.MODEL_STD) {
                template = model.getJSONArray("tmpls").getJSONObject((Integer) data[4]);
            } else {
                template = model.getJSONArray("tmpls").getJSONObject(0);
            }
            fields.put("Card", template.getString("name"));
            fields.put("c" + (((Integer) data[4]) + 1), "1");

            // render q & a
            HashMap<String, String> d = new HashMap<String, String>();
            d.put("id", Long.toString((Long) data[0]));
            String qfmt = template.getString("qfmt");
            String afmt = template.getString("afmt");
            String html;
            String format;

            // runFilter mungeFields for type "q"
            Models.fieldParser fparser = new Models.fieldParser(fields);
            Matcher m = sRegexPattern.matcher(qfmt);
            if (m.find()) {
                format = m.replaceFirst(String.format(Locale.US, "{{cq:%d:", ((Integer) data[4]) + 1));
                html = Mustache.compiler().compile(format).execute(fparser);
            } else {
                // use already compiled template
                html = mModels.getCmpldTemplate(modelId, (Integer) data[4], args)[0].execute(fparser);
            }
            html = (String) AnkiDroidApp.getHooks().runFilter("mungeQA", html, "q", fields, model, data, this);
            d.put("q", html);
            // empty cloze?
            if (model.getInt("type") == Sched.MODEL_CLOZE) {
                if (getModels()._availClozeOrds(model, (String) data[6], false).size() == 0) {
                    d.put("q", "Please edit this note and add some cloze deletions.");
                }
            }
            fields.put("FrontSide", d.get("q"));

            // runFilter mungeFields for type "a"
            fparser = new Models.fieldParser(fields);
            m = sRegexPattern.matcher(afmt);
            if (m.find()) {
                format = m.replaceFirst(String.format(Locale.US, "{{ca:%d:", ((Integer) data[4]) + 1));
                html = Mustache.compiler().compile(format).execute(fparser);
            } else {
                // use already compiled template
                html = mModels.getCmpldTemplate(modelId, (Integer) data[4], args)[1].execute(fparser);
            }
            html = (String) AnkiDroidApp.getHooks().runFilter("mungeQA", html, "a", fields, model, data, this);
            d.put("a", html);
            // empty cloze?
            if (model.getInt("type") == Sched.MODEL_CLOZE) {
                if (getModels()._availClozeOrds(model, (String) data[6], false).size() == 0) {
                    d.put("q",
                            AnkiDroidApp.getAppResources().getString(
                                    com.ichi2.anki2.R.string.empty_cloze_warning,
                                    String.format(Locale.US, "<a href=%s#cloze>%s</a>", HELP_SITE, AnkiDroidApp
                                            .getAppResources().getString(com.ichi2.anki2.R.string.help_cloze))));
                }
            }

            return d;
        } catch (JSONException e) {
            throw new RuntimeException(e);
        }
    }


    /**
     * Return [cid, nid, mid, did, ord, tags, flds] db query
     */
    public ArrayList<Object[]> _qaData() {
        return _qaData("");
    }


    public ArrayList<Object[]> _qaData(String where) {
        ArrayList<Object[]> data = new ArrayList<Object[]>();
        Cursor cur = null;
        try {
            cur = mDb.getDatabase().rawQuery(
                    "SELECT c.id, n.id, n.mid, c.did, c.ord, "
                            + "n.tags, n.flds FROM cards c, notes n WHERE c.nid == n.id " + where, null);
            while (cur.moveToNext()) {
                data.add(new Object[] { cur.getLong(0), cur.getLong(1), cur.getLong(2), cur.getLong(3), cur.getInt(4),
                        cur.getString(5), cur.getString(6) });
            }
        } finally {
            if (cur != null && !cur.isClosed()) {
                cur.close();
            }
        }
        return data;
    }


    /**
     * Finding cards ************************************************************ ***********************************
     */

    /** Return a list of card ids */
    public List<Long> findCards(String search) {
        return new Finder(this).findCards(search, null);
    }


    /** Return a list of card ids */
    public List<Long> findCards(String search, String order) {
        return new Finder(this).findCards(search, order);
    }


    /** Return a list of card ids */
    public List<Long> findCards(String search, Boolean order) {
        return new Finder(this).findCards(search, order.toString());
    }

<<<<<<< HEAD

    /** Return a list of note ids */
    public List<Long> findNotes(String query) {
        return new Finder(this).findNotes(query);
    }


    /** Return a list of card ids */
    public ArrayList<HashMap<String, String>> findCardsForCardBrowser(boolean wholeCollection) {
        ArrayList<HashMap<String, String>> data = new ArrayList<HashMap<String, String>>();
        Cursor cur = null;
        String lim = "";
        if (!wholeCollection) {
            lim = " AND c.did IN " + mSched._deckLimit();
        }
        HashMap<Long, HashMap<Integer, String>> templates = mModels.getTemplateNames();
        HashMap<Long, String> decks = null;
        if (wholeCollection) {
            decks = new HashMap<Long, String>();
            try {
                for (JSONObject o : mDecks.all()) {
                    decks.put(o.getLong("id"), o.getString("name"));
                }
            } catch (JSONException e) {
                throw new RuntimeException(e);
            }
        }
        try {
            cur = mDb.getDatabase().rawQuery(
                    "SELECT c.id, n.sfld, n.mid, c.ord, c.did, c.queue, n.tags, c.due, c.type FROM cards c, notes n WHERE c.nid = n.id"
                            + lim, null);
            while (cur.moveToNext()) {
                HashMap<String, String> map = new HashMap<String, String>();
                map.put("id", cur.getString(0));
                map.put("sfld", cur.getString(1));
                map.put("tmpl", templates.get(cur.getLong(2)).get(cur.getInt(3)));
                map.put("deck", wholeCollection ? decks.get(cur.getLong(4)) : "");
                int queue = cur.getInt(5);
                String tags = cur.getString(6);
                map.put("flags", Integer.toString((queue == -1 ? 1 : 0) + (tags.matches(".*[Mm]arked.*") ? 2 : 0)));
                map.put("tags", tags);
                String due = cur.getString(7);
                if (cur.getInt(8) == 1) {
                    due = Integer.toString(mSched.getToday());
                }
                map.put("due", due);
                data.add(map);
                if (DeckTask.taskIsCancelled()) {
                    return null;
                }
            }
        } finally {
            if (cur != null && !cur.isClosed()) {
                cur.close();
            }
        }
        return data;
    }

=======
	/** Return a list of card ids */
	public ArrayList<HashMap<String, String>> findCardsForCardBrowser(boolean wholeCollection) {
		ArrayList<HashMap<String, String>> data = new ArrayList<HashMap<String, String>>();
		Cursor cur = null;
		String lim = "";
		if (!wholeCollection) {
			lim = " AND c.did IN " + mSched._deckLimit();
		}
		HashMap<Long, HashMap<Integer, String>> templates = mModels.getTemplateNames();
		HashMap<Long, String> decks = null; 
		if (wholeCollection) {
			decks = new HashMap<Long, String>(); 
			try {
				for (JSONObject o : mDecks.all()) {
					decks.put(o.getLong("id"), o.getString("name"));
				}
			} catch (JSONException e) {
				throw new RuntimeException(e);
			}
		}
		try {
			cur = mDb.getDatabase().rawQuery("SELECT c.id, n.sfld, n.mid, c.ord, c.did, c.queue, n.tags, c.due, c.type, n.flds FROM cards c, notes n WHERE c.nid = n.id" + lim, null);
			while (cur.moveToNext()) {
				HashMap<String, String> map = new HashMap<String, String>();
				map.put("id", cur.getString(0));
				map.put("sfld", cur.getString(1));
				map.put("tmpl", templates.get(cur.getLong(2)).get(cur.getInt(3)));
				map.put("deck", wholeCollection ? decks.get(cur.getLong(4)) : "");
				int queue = cur.getInt(5);
				String tags = cur.getString(6);
				map.put("flags", Integer.toString((queue == -1 ? 1 : 0) + (tags.matches(".*[Mm]arked.*") ? 2 : 0)));
				map.put("tags", tags);
				String due = cur.getString(7);
				if (cur.getInt(8) == 1) {
					due = Integer.toString(mSched.getToday());
				}
				map.put("due", due);
				map.put("flds", cur.getString(9));
				data.add(map);
				if (DeckTask.taskIsCancelled()) {
					return null;
				}
			}
		} finally {
			if (cur != null && !cur.isClosed()) {
				cur.close();
			}
		}
		return data;
	}
>>>>>>> d4d7f740

    public int findReplace(List<Long> nids, String src, String dst) {
        return Finder.findReplace(this, nids, src, dst);
    }


    public int findReplace(List<Long> nids, String src, String dst, boolean regex) {
        return Finder.findReplace(this, nids, src, dst, regex);
    }


    public int findReplace(List<Long> nids, String src, String dst, String field) {
        return Finder.findReplace(this, nids, src, dst, field);
    }


    public int findReplace(List<Long> nids, String src, String dst, boolean regex, String field, boolean fold) {
        return Finder.findReplace(this, nids, src, dst, regex, field, fold);
    }


    public List<Pair<String, List<Long>>> findDupes(String fieldName) {
        return Finder.findDupes(this, fieldName, "");
    }


    public List<Pair<String, List<Long>>> findDupes(String fieldName, String search) {
        return Finder.findDupes(this, fieldName, search);
    }


    /**
     * Stats ******************************************************************** ***************************
     */

    // cardstats
    // stats

    /**
     * Timeboxing *************************************************************** ********************************
     */

    public void setTimeLimit(long seconds) {
        try {
            mConf.put("timeLim", seconds);
        } catch (JSONException e) {
            throw new RuntimeException(e);
        }
    }


    public long getTimeLimit() {
        long timebox = 0;
        try {
            timebox = mConf.getLong("timeLim");
        } catch (JSONException e) {
            throw new RuntimeException(e);
        }
        return timebox;
    }


    public void setOvertime(boolean overtime) {
        mOvertime = overtime;
    }


    public boolean getOvertime() {
        return mOvertime;
    }


    public void startTimebox() {
        mStartTime = Utils.now();
        mStartReps = mRepsToday;
    }


    /* Return (elapsedTime, reps) if timebox reached, or null. */
    public Long[] timeboxReached() {
        try {
            if (mConf.getLong("timeLim") == 0) {
                // timeboxing disabled
                return null;
            }
            double elapsed = Utils.now() - mStartTime;
            if (elapsed > mConf.getLong("timeLim") && !mOvertime) {
                return new Long[] { mConf.getLong("timeLim"), (long) (mRepsToday - mStartReps) };
            }
        } catch (JSONException e) {
            throw new RuntimeException(e);
        }
        return null;
    }


    /**
     * Undo ********************************************************************* **************************
     */

    /**
     * [type, undoName, data] type 1 = review; type 2 = 
     */
    public void clearUndo() {
        mUndo = new LinkedList<Object[]>();
    }


//    /** Undo menu item name, or None if undo unavailable. */
//    public String undoName() {
//        if (mUndo[1] == null) {
//            return null;
//        } else {
//            return (String) mUndo[1];
//        }
//    }


    public boolean undoAvailable() {
        return mUndo.size() > 0;
    }


    public long undo() {
    	Object[] data = mUndo.removeLast();
    	switch ((Integer)data[0]) {
    	case UNDO_REVIEW:
            Card c = (Card) data[1];
            // write old data
            c.flush(false);
            // and delete revlog entry
            long last = mDb.queryLongScalar("SELECT id FROM revlog WHERE cid = " + c.getId() + " ORDER BY id DESC LIMIT 1");
            mDb.execute("DELETE FROM revlog WHERE id = " + last);
            // and finally, update daily count
            // FIXME: what to do in cramming case?
            int n = c.getQueue() == 3 ? 1 : c.getQueue();
            String type = (new String[] { "new", "lrn", "rev" })[n];
            mSched._updateStats(c, type, -1);
            return c.getId();

    	case UNDO_EDIT_NOTE:
    		Note note = (Note) data[1];
    		note.flush(note.getMod(), false);
    		long cid = (Long) data[2];
            Card card = null;
            if ((Boolean) data[3]) {
                Card newCard = getCard(cid);
                if (getDecks().active().contains(newCard.getDid())) {
                    card = newCard;
                    card.load();
                    // reload qa-cache
                    card.getQuestion(true);
                }
            }
            if (card == null) {
            	card = getSched().getCard();
            }
            if (card != null) {
            	return card.getId();
            }
    		return 0;

    	case UNDO_BURY_NOTE:
    		setDirty((Boolean)data[1]);
    		for (Card cc : (ArrayList<Card>)data[2]) {
    			cc.flush(false);
    		}
    		return (Long) data[3];

    	case UNDO_SUSPEND_CARD:
    		Card suspendedCard = (Card)data[1];
    		suspendedCard.flush(false);
    		return suspendedCard.getId();

    	case UNDO_SUSPEND_NOTE:
    		for (Card ccc : (ArrayList<Card>) data[1]) {
    			ccc.flush(false);
    		}
    		return (Long) data[2];

    	case UNDO_DELETE_NOTE:
    		ArrayList<Long> ids = new ArrayList<Long>();
    		Note note2 = (Note)data[1];
    		note2.flush(note2.getMod(), false);
    		ids.add(note2.getId());
        		for (Card c4 : (ArrayList<Card>) data[2]) {
        			c4.flush(false);
    			ids.add(c4.getId());
        		}
    		mDb.execute("DELETE FROM graves WHERE oid IN " + Utils.ids2str(Utils.arrayList2array(ids)));
    		mDb.executeMany("INSERT INTO revlog VALUES (?,?,?,?,?,?,?,?,?)", (ArrayList<Object[]>) data[4]);
    		return (Long) data[3];

    	case UNDO_MARK_NOTE:
    		Note note3 = getNote((Long) data[1]);
    		note3.setTagsFromStr((String) data[2]);
    		note3.flush(note3.getMod(), false);
    		return (Long) data[3];

        default:
        	return 0;
    	}
    }


    public void markUndo(int type, Object[] o) {
    	switch(type) {
    	case UNDO_REVIEW:
    		mUndo.add(new Object[]{type, ((Card)o[0]).clone()});
    		break;
    	case UNDO_EDIT_NOTE:
    		mUndo.add(new Object[]{type, ((Note)o[0]).clone(), o[1], o[2]});
    		break;
    	case UNDO_BURY_NOTE:
    		mUndo.add(new Object[]{type, o[0], o[1], o[2]});
    		break;
    	case UNDO_SUSPEND_CARD:
    		mUndo.add(new Object[]{type, ((Card)o[0]).clone()});
    		break;
    	case UNDO_SUSPEND_NOTE:
    		mUndo.add(new Object[]{type, o[0], o[1]});
    		break;
    	case UNDO_DELETE_NOTE:
    		mUndo.add(new Object[]{type, o[0], o[1], o[2], o[3]});
    		break;
    	case UNDO_MARK_NOTE:
    		mUndo.add(new Object[]{type, o[0], o[1], o[2]});
    		break;
    	}
    	while (mUndo.size() > UNDO_SIZE_MAX) {
    		mUndo.removeFirst();
    	}
    }

    /**
     * DB maintenance *********************************************************** ************************************
     */

    /** Fix possible problems and rebuild caches. */
    public long fixIntegrity() {
        File file = new File(mPath);
        long oldSize = file.length();
        try {
            mDb.getDatabase().beginTransaction();
            try {
                save();
                if (!mDb.queryString("PRAGMA integrity_check").equals("ok")) {
                    return -1;
                }
                // delete any notes with missing cards
                ArrayList<Long> ids = mDb.queryColumn(Long.class,
                        "SELECT id FROM notes WHERE id NOT IN (SELECT DISTINCT nid FROM cards)", 0);
                _remNotes(Utils.arrayList2array(ids));
                // tags
                mTags.registerNotes();
                // field cache
                for (JSONObject m : mModels.all()) {
                    updateFieldCache(Utils.arrayList2array(mModels.nids(m)));
                }
                // new card position
                mConf.put("nextPos", mDb.queryScalar("SELECT max(due) + 1 FROM cards WHERE type = 0", false));
                // reviews should have a reasonable due
                ids = mDb.queryColumn(Long.class, "SELECT id FROM cards WHERE queue = 2 AND due > 10000", 0);
                if (ids.size() > 0) {
                    mDb.execute("UPDATE cards SET due = 0, mod = " + Utils.intNow() + ", usn = " + usn()
                            + " WHERE id IN " + Utils.ids2str(Utils.arrayList2array(ids)));
                }
                mDb.getDatabase().setTransactionSuccessful();
            } catch (JSONException e) {
                throw new RuntimeException(e);
            } finally {
                mDb.getDatabase().endTransaction();
            }
        } catch (RuntimeException e) {
            Log.e(AnkiDroidApp.TAG, "doInBackgroundCheckDatabase - RuntimeException on marking card: " + e);
            AnkiDroidApp.saveExceptionReportFile(e, "doInBackgroundCheckDatabase");
            return -1;
        }
        // and finally, optimize
        optimize();
        file = new File(mPath);
        long newSize = file.length();
        return (long) ((oldSize - newSize) / 1024);
    }


    public void optimize() {
        Log.i(AnkiDroidApp.TAG, "executing VACUUM statement");
        mDb.execute("VACUUM");
        Log.i(AnkiDroidApp.TAG, "executing ANALYZE statement");
        mDb.execute("ANALYZE");
    }


    /**
     * Getters/Setters ********************************************************** *************************************
     */

    public AnkiDb getDb() {
        return mDb;
    }


    public Decks getDecks() {
        return mDecks;
    }


    public Media getMedia() {
        return mMedia;
    }


    public Models getModels() {
        return mModels;
    }


    public JSONObject getConf() {
        return mConf;
    }


    public void setConf(JSONObject conf) {
        mConf = conf;
    }


    public long getScm() {
        return mScm;
    }


    public void setScm(long scm) {
        mScm = scm;
    }


    public boolean getServer() {
        return mServer;
    }


    public void setLs(long ls) {
        mLs = ls;
    }


    public long getLs() {
        return mLs;
    }


    public void setUsnAfterSync(int usn) {
        mUsn = usn;
    }


    public long getMod() {
        return mMod;
    }


    /* this getter is only for syncing routines, use usn() instead elsewhere */
    public int getUsnForSync() {
        return mUsn;
    }


    public Tags getTags() {
        return mTags;
    }


    public long getCrt() {
        return mCrt;
    }


    public Sched getSched() {
        return mSched;
    }


    public String getPath() {
        return mPath;
    }


    public void setServer(boolean server) {
        mServer = server;
    }

    public boolean getDirty() {
        return mDty;
    }

}<|MERGE_RESOLUTION|>--- conflicted
+++ resolved
@@ -1035,7 +1035,6 @@
         return new Finder(this).findCards(search, order.toString());
     }
 
-<<<<<<< HEAD
 
     /** Return a list of note ids */
     public List<Long> findNotes(String query) {
@@ -1064,9 +1063,9 @@
             }
         }
         try {
-            cur = mDb.getDatabase().rawQuery(
-                    "SELECT c.id, n.sfld, n.mid, c.ord, c.did, c.queue, n.tags, c.due, c.type FROM cards c, notes n WHERE c.nid = n.id"
-                            + lim, null);
+			cur = mDb.getDatabase().rawQuery(
+			        "SELECT c.id, n.sfld, n.mid, c.ord, c.did, c.queue, n.tags, c.due, c.type, n.flds FROM cards c, notes n WHERE c.nid = n.id" +
+			lim, null);
             while (cur.moveToNext()) {
                 HashMap<String, String> map = new HashMap<String, String>();
                 map.put("id", cur.getString(0));
@@ -1082,6 +1081,7 @@
                     due = Integer.toString(mSched.getToday());
                 }
                 map.put("due", due);
+				map.put("flds", cur.getString(9));
                 data.add(map);
                 if (DeckTask.taskIsCancelled()) {
                     return null;
@@ -1095,58 +1095,6 @@
         return data;
     }
 
-=======
-	/** Return a list of card ids */
-	public ArrayList<HashMap<String, String>> findCardsForCardBrowser(boolean wholeCollection) {
-		ArrayList<HashMap<String, String>> data = new ArrayList<HashMap<String, String>>();
-		Cursor cur = null;
-		String lim = "";
-		if (!wholeCollection) {
-			lim = " AND c.did IN " + mSched._deckLimit();
-		}
-		HashMap<Long, HashMap<Integer, String>> templates = mModels.getTemplateNames();
-		HashMap<Long, String> decks = null; 
-		if (wholeCollection) {
-			decks = new HashMap<Long, String>(); 
-			try {
-				for (JSONObject o : mDecks.all()) {
-					decks.put(o.getLong("id"), o.getString("name"));
-				}
-			} catch (JSONException e) {
-				throw new RuntimeException(e);
-			}
-		}
-		try {
-			cur = mDb.getDatabase().rawQuery("SELECT c.id, n.sfld, n.mid, c.ord, c.did, c.queue, n.tags, c.due, c.type, n.flds FROM cards c, notes n WHERE c.nid = n.id" + lim, null);
-			while (cur.moveToNext()) {
-				HashMap<String, String> map = new HashMap<String, String>();
-				map.put("id", cur.getString(0));
-				map.put("sfld", cur.getString(1));
-				map.put("tmpl", templates.get(cur.getLong(2)).get(cur.getInt(3)));
-				map.put("deck", wholeCollection ? decks.get(cur.getLong(4)) : "");
-				int queue = cur.getInt(5);
-				String tags = cur.getString(6);
-				map.put("flags", Integer.toString((queue == -1 ? 1 : 0) + (tags.matches(".*[Mm]arked.*") ? 2 : 0)));
-				map.put("tags", tags);
-				String due = cur.getString(7);
-				if (cur.getInt(8) == 1) {
-					due = Integer.toString(mSched.getToday());
-				}
-				map.put("due", due);
-				map.put("flds", cur.getString(9));
-				data.add(map);
-				if (DeckTask.taskIsCancelled()) {
-					return null;
-				}
-			}
-		} finally {
-			if (cur != null && !cur.isClosed()) {
-				cur.close();
-			}
-		}
-		return data;
-	}
->>>>>>> d4d7f740
 
     public int findReplace(List<Long> nids, String src, String dst) {
         return Finder.findReplace(this, nids, src, dst);
