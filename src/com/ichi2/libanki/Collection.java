--- conflicted
+++ resolved
@@ -1270,13 +1270,8 @@
                 // note types with a missing model
                 ArrayList<Long> ids = mDb.queryColumn(Long.class,
                         "SELECT id FROM notes WHERE mid NOT IN " + Utils.ids2str(mModels.ids()), 0);
-<<<<<<< HEAD
-		if (ids.size() != 0) {
-			// TODO: add return information about deleted notes
-=======
                 if (ids.size() != 0) {
                 	// TODO: add return information about deleted notes
->>>>>>> 96431bf9
 	                _remNotes(Utils.arrayList2array(ids));
                 }
                 // delete any notes with missing cards
