--- conflicted
+++ resolved
@@ -14,7 +14,6 @@
 
 package com.ichi2.anki;
 
-<<<<<<< HEAD
 import android.app.Activity;
 import android.content.Context;
 import android.content.SharedPreferences;
@@ -25,13 +24,12 @@
 import android.widget.Button;
 import android.widget.TextView;
 
+import com.ichi2.utils.HttpUtility;
 import com.tomgibara.android.veecheck.util.PrefSettings;
 
 import org.apache.http.NameValuePair;
 import org.apache.http.message.BasicNameValuePair;
 
-=======
->>>>>>> 5eada905
 import java.io.BufferedReader;
 import java.io.IOException;
 import java.io.InputStreamReader;
@@ -42,25 +40,6 @@
 import java.util.Locale;
 import java.util.TimeZone;
 
-<<<<<<< HEAD
-=======
-import org.apache.http.NameValuePair;
-import org.apache.http.message.BasicNameValuePair;
-
-import android.app.Activity;
-import android.content.Context;
-import android.content.SharedPreferences;
-import android.os.Bundle;
-import android.util.Log;
-import android.view.View;
-import android.view.View.OnClickListener;
-import android.widget.Button;
-import android.widget.TextView;
-
-import com.ichi2.utils.HttpUtility;
-import com.tomgibara.android.veecheck.util.PrefSettings;
-
->>>>>>> 5eada905
 public class ErrorReporter extends Activity {
 	protected static String REPORT_ASK = "2";
 	protected static String REPORT_NEVER = "1";
@@ -207,18 +186,12 @@
 
                 br.close();
                 
-<<<<<<< HEAD
-                //postReport(pairs);
-                
-=======
                 HttpUtility.postReport(url, pairs);
->>>>>>> 5eada905
             } catch (Exception ex) {
                 Log.e(AnkiDroidApp.TAG, ex.toString());
             }
         }
     }
-<<<<<<< HEAD
 
     /*private void initDialogs() {
         Resources res = getResources();
@@ -249,6 +222,4 @@
         
         Connection.sendErrorReport(sendListener, new Connection.Payload(new Object[] {url, values}));
     }*/
-=======
->>>>>>> 5eada905
 }