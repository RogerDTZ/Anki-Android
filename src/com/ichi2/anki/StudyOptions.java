/***************************************************************************************
 * This program is free software; you can redistribute it and/or modify it under        *
 * the terms of the GNU General Public License as published by the Free Software        *
 * Foundation; either version 3 of the License, or (at your option) any later           *
 * version.                                                                             *
 *                                                                                      *
 * This program is distributed in the hope that it will be useful, but WITHOUT ANY      *
 * WARRANTY; without even the implied warranty of MERCHANTABILITY or FITNESS FOR A      *
 * PARTICULAR PURPOSE. See the GNU General Public License for more details.             *
 *                                                                                      *
 * You should have received a copy of the GNU General Public License along with         *
 * this program.  If not, see <http://www.gnu.org/licenses/>.                           *
 ****************************************************************************************/

package com.ichi2.anki;

import android.app.Activity;
import android.app.AlertDialog;
import android.app.ProgressDialog;
import android.content.BroadcastReceiver;
import android.content.Context;
import android.content.DialogInterface;
import android.content.DialogInterface.OnClickListener;
import android.content.Intent;
import android.content.IntentFilter;
import android.content.SharedPreferences;
import android.content.SharedPreferences.Editor;
import android.content.res.Resources;
import android.net.Uri;
import android.os.Bundle;
import android.util.Log;
import android.view.Menu;
import android.view.MenuItem;
import android.view.SubMenu;
import android.view.View;
import android.view.Window;
import android.widget.AdapterView;
import android.widget.ArrayAdapter;
import android.widget.Button;
import android.widget.CheckBox;
import android.widget.CheckedTextView;
import android.widget.EditText;
import android.widget.ListView;
import android.widget.Spinner;
import android.widget.TextView;
import android.widget.ToggleButton;

import com.ichi2.async.Connection;
import com.ichi2.async.Connection.Payload;
import com.tomgibara.android.veecheck.util.PrefSettings;

import java.io.File;
import java.io.IOException;
import java.io.InputStream;
import java.util.Arrays;
import java.util.HashSet;

public class StudyOptions extends Activity {
    /**
     * Default database.
     */
    public static final String OPT_DB = "com.ichi2.anki.deckFilename";

    /**
     * Filename of the sample deck to load
     */
    private static final String SAMPLE_DECK_NAME = "country-capitals.anki";

    /**
     * Menus
     */
    private static final int MENU_OPEN = 1;
    private static final int SUBMENU_DOWNLOAD = 2;
    private static final int MENU_DOWNLOAD_PERSONAL_DECK = 21;
    private static final int MENU_DOWNLOAD_SHARED_DECK = 22;
    private static final int MENU_SYNC = 3;
    private static final int MENU_MY_ACCOUNT = 4;
    private static final int MENU_PREFERENCES = 5;
    private static final int MENU_ADD_FACT = 6;
    private static final int MENU_ABOUT = 7;

    /**
     * Available options performed by other activities
     */
    private static final int PICK_DECK_REQUEST = 0;
    private static final int PREFERENCES_UPDATE = 1;
    private static final int REQUEST_REVIEW = 2;
    private static final int DOWNLOAD_PERSONAL_DECK = 3;
    private static final int DOWNLOAD_SHARED_DECK = 4;
    private static final int REPORT_ERROR = 5;

    /**
     * Constants for selecting which content view to display
     */
    private static final int CONTENT_NO_DECK = 0;
    private static final int CONTENT_STUDY_OPTIONS = 1;
    private static final int CONTENT_CONGRATS = 2;
    private static final int CONTENT_DECK_NOT_LOADED = 3;
    private static final int CONTENT_SESSION_COMPLETE = 4;
    public static final int CONTENT_NO_EXTERNAL_STORAGE = 5;

    /**
     * Download Manager Service stub
     */
    // private IDownloadManagerService mService = null;

    /**
     * Broadcast that informs us when the sd card is about to be unmounted
     */
    private BroadcastReceiver mUnmountReceiver = null;

    private boolean mSdCardAvailable = AnkiDroidApp.isSdCardMounted();

    /**
     * Preferences
     */
    private String mPrefDeckPath;
    private boolean mPrefStudyOptions;
    // private boolean deckSelected;
    private boolean mInDeckPicker;
    private String mDeckFilename;

    private int mCurrentContentView;

    /**
     * Alerts to inform the user about different situations
     */
    private ProgressDialog mProgressDialog;
    private AlertDialog mNoConnectionAlert;
    private AlertDialog mUserNotLoggedInAlert;
    private AlertDialog mConnectionErrorAlert;

    /*
     * Cram related
     */
    private AlertDialog mCramTagsDialog;
    private String allCramTags[];
    private HashSet<String> activeCramTags;
    private String cramOrder;
    private static final String[] cramOrderList = {"type, modified", "created", "random()"};

    /**
     * UI elements for "Study Options" view
     */
    private View mStudyOptionsView;
    private Button mButtonStart;
    private ToggleButton mToggleCram;
    private TextView mTextTitle;
    private TextView mTextDeckName;
    private TextView mTextReviewsDue;
    private TextView mTextNewToday;
    private TextView mTextNewTotal;
    private EditText mEditNewPerDay;
    private EditText mEditSessionTime;
    private EditText mEditSessionQuestions;

    /**
     * UI elements for "More Options" dialog
     */
    private AlertDialog mDialogMoreOptions;
    private Spinner mSpinnerNewCardOrder;
    private Spinner mSpinnerNewCardSchedule;
    private Spinner mSpinnerRevCardOrder;
    private Spinner mSpinnerFailCardOption;
    
    private CheckBox mCheckBoxPerDay;

    /**
     * UI elements for "No Deck" view
     */
    private View mNoDeckView;
    private TextView mTextNoDeckTitle;
    private TextView mTextNoDeckMessage;

    /**
     * UI elements for "Congrats" view
     */
    private View mCongratsView;
    private TextView mTextCongratsMessage;
    private Button mButtonCongratsLearnMore;
    private Button mButtonCongratsReviewEarly;
    private Button mButtonCongratsFinish;

    /**
     * UI elements for "No External Storage Available" view
     */
    private View mNoExternalStorageView;

    /**
     * UI elements for "Cram Tags" view
     */
    private ListView mCramTagsListView;
    private Spinner mSpinnerCramOrder;
    
    /**
     * Callbacks for UI events
     */
    private View.OnClickListener mButtonClickListener = new View.OnClickListener() {
        @Override
        public void onClick(View v) {
            switch (v.getId()) {
                case R.id.studyoptions_start:
                    // finish();
                    Intent reviewer = new Intent(StudyOptions.this, Reviewer.class);
                    reviewer.putExtra("deckFilename", mDeckFilename);
                    startActivityForResult(reviewer, REQUEST_REVIEW);
                    return;
                case R.id.studyoptions_cram:
                    if (mToggleCram.isChecked()) {
                        activeCramTags.clear();
                        cramOrder = cramOrderList[0];
                        recreateCramTagsDialog();
                        mCramTagsDialog.show();
                    } else {
                        onCramStop();
                    }
                    return;
                case R.id.studyoptions_more:
                    showMoreOptionsDialog();
                    return;
                case R.id.studyoptions_load_sample_deck:
                    loadSampleDeck();
                    return;
                case R.id.studyoptions_load_other_deck:
                    openDeckPicker();
                    return;
                default:
                    return;
            }
        }
    };


    private Boolean isValidInt(String test) {
        try {
            Integer.parseInt(test);
            return true;
        } catch (NumberFormatException e) {
            return false;
        }
    }


    private Boolean isValidLong(String test) {
        try {
            Long.parseLong(test);
            return true;
        } catch (NumberFormatException e) {
            return false;
        }
    }

    private View.OnFocusChangeListener mEditFocusListener = new View.OnFocusChangeListener() {
        @Override
        public void onFocusChange(View v, boolean hasFocus) {
            Deck deck = AnkiDroidApp.deck();
            if (!hasFocus) {
                String inputText = ((EditText) v).getText().toString();

                switch (v.getId()) {
                    case R.id.studyoptions_new_cards_per_day:
                        if (isValidInt(inputText)) {
                            deck.setNewCardsPerDay(Integer.parseInt(inputText));
                            updateValuesFromDeck();
                        } else {
                            ((EditText) v).setText(Integer.toString(deck.getNewCardsPerDay()));
                        }
                        return;
                    case R.id.studyoptions_session_minutes:
                        if (isValidLong(inputText)) {
                            deck.setSessionTimeLimit(Long.parseLong(inputText) * 60);
                            updateValuesFromDeck();
                        } else {
                            ((EditText) v).setText(Long.toString(deck.getSessionTimeLimit() / 60));
                        }

                        return;
                    case R.id.studyoptions_session_questions:
                        if (isValidLong(inputText)) {
                            deck.setSessionRepLimit(Long.parseLong(inputText));
                            updateValuesFromDeck();
                        } else {
                            ((EditText) v).setText(Long.toString(deck.getSessionRepLimit()));
                        }
                        return;
                    default:
                        return;
                }
            }
        }
    };

    private DialogInterface.OnClickListener mDialogSaveListener = new DialogInterface.OnClickListener() {
        @Override
        public void onClick(DialogInterface dialog, int which) {
            Deck deck = AnkiDroidApp.deck();
            deck.setNewCardOrder(mSpinnerNewCardOrder.getSelectedItemPosition());
            deck.setNewCardSpacing(mSpinnerNewCardSchedule.getSelectedItemPosition());
            deck.setRevCardOrder(mSpinnerRevCardOrder.getSelectedItemPosition());
            // TODO: mSpinnerFailCardOption
            deck.setPerDay(mCheckBoxPerDay.isChecked());

            dialog.dismiss();
        }
    };


    @Override
    protected void onCreate(Bundle savedInstanceState) {
        super.onCreate(savedInstanceState);

        Log.i(AnkiDroidApp.TAG, "StudyOptions Activity");

        if (hasErrorFiles()) {
            Intent i = new Intent(this, ErrorReporter.class);
            startActivityForResult(i, REPORT_ERROR);
        }

        SharedPreferences preferences = restorePreferences();
        registerExternalStorageListener();

        requestWindowFeature(Window.FEATURE_INDETERMINATE_PROGRESS);

        activeCramTags = new HashSet<String>();

        initAllContentViews();
        initAllDialogs();

        // Enable timeboxing in case it was disabled from the previous deck
        mEditNewPerDay.setEnabled(true);
        mEditSessionTime.setEnabled(true);
        mEditSessionQuestions.setEnabled(true);
        mStudyOptionsView.findViewById(R.id.studyoptions_more).setEnabled(true);
        if ((AnkiDroidApp.deck() != null) && (AnkiDroidApp.deck().hasFinishScheduler())) {
            AnkiDroidApp.deck().finishScheduler();
        }

        Intent intent = getIntent();
        if ("android.intent.action.VIEW".equalsIgnoreCase(intent.getAction()) && intent.getDataString() != null) {
            mDeckFilename = Uri.parse(intent.getDataString()).getPath();
            Log.i(AnkiDroidApp.TAG, "onCreate - deckFilename from intent: " + mDeckFilename);
        } else if (savedInstanceState != null) {
            // Use the same deck as last time Ankidroid was used.
            mDeckFilename = savedInstanceState.getString("deckFilename");
            Log.i(AnkiDroidApp.TAG, "onCreate - deckFilename from savedInstanceState: " + mDeckFilename);
        } else {
            Log.i(AnkiDroidApp.TAG, "onCreate - " + preferences.getAll().toString());
            mDeckFilename = preferences.getString("deckFilename", null);
            Log.i(AnkiDroidApp.TAG, "onCreate - deckFilename from preferences: " + mDeckFilename);
        }

        if (!mSdCardAvailable) {
            showContentView(CONTENT_NO_EXTERNAL_STORAGE);
        } else {
            if (mDeckFilename == null || !new File(mDeckFilename).exists()) {
                showContentView(CONTENT_NO_DECK);
            } else {
                // Load previous deck.
                loadPreviousDeck();
            }
        }
    }


    /**
     * Registers an intent to listen for ACTION_MEDIA_EJECT notifications. The intent will call
     * closeExternalStorageFiles() if the external media is going to be ejected, so applications can clean up any files
     * they have open.
     */
    public void registerExternalStorageListener() {
        if (mUnmountReceiver == null) {
            mUnmountReceiver = new BroadcastReceiver() {
                @Override
                public void onReceive(Context context, Intent intent) {
                    String action = intent.getAction();
                    if (action.equals(Intent.ACTION_MEDIA_EJECT)) {
                        Log.i(AnkiDroidApp.TAG, "mUnmountReceiver - Action = Media Eject");
                        closeOpenedDeck();
                        showContentView(CONTENT_NO_EXTERNAL_STORAGE);
                        mSdCardAvailable = false;
                    } else if (action.equals(Intent.ACTION_MEDIA_MOUNTED)) {
                        Log.i(AnkiDroidApp.TAG, "mUnmountReceiver - Action = Media Mounted");
                        mSdCardAvailable = true;
                        if (!mInDeckPicker) {
                            loadPreviousDeck();
                        }
                    }
                }
            };
            IntentFilter iFilter = new IntentFilter();
            iFilter.addAction(Intent.ACTION_MEDIA_EJECT);
            iFilter.addAction(Intent.ACTION_MEDIA_MOUNTED);
            iFilter.addDataScheme("file");
            registerReceiver(mUnmountReceiver, iFilter);
        }
    }


    @Override
    protected void onDestroy() {
        super.onDestroy();
        Log.i(AnkiDroidApp.TAG, "StudyOptions - onDestroy()");
        if (mUnmountReceiver != null) {
            unregisterReceiver(mUnmountReceiver);
        }
    }


    private void loadPreviousDeck() {
        Intent deckLoadIntent = new Intent();
        deckLoadIntent.putExtra(OPT_DB, mDeckFilename);
        onActivityResult(PICK_DECK_REQUEST, RESULT_OK, deckLoadIntent);
    }


    private void closeOpenedDeck() {
        if (AnkiDroidApp.deck() != null && mSdCardAvailable) {
            AnkiDroidApp.deck().closeDeck();
            AnkiDroidApp.setDeck(null);
        }
    }


    private boolean hasErrorFiles() {
        for (String file : this.fileList()) {
            if (file.endsWith(".stacktrace")) {
                return true;
            }
        }

        return false;
    }


    private void initAllContentViews() {
        // The main study options view that will be used when there are reviews left.
        mStudyOptionsView = getLayoutInflater().inflate(R.layout.studyoptions, null);

        mTextTitle = (TextView) mStudyOptionsView.findViewById(R.id.studyoptions_title);
        mTextDeckName = (TextView) mStudyOptionsView.findViewById(R.id.studyoptions_deck_name);

        mButtonStart = (Button) mStudyOptionsView.findViewById(R.id.studyoptions_start);
        mToggleCram = (ToggleButton) mStudyOptionsView.findViewById(R.id.studyoptions_cram);
        mStudyOptionsView.findViewById(R.id.studyoptions_more).setOnClickListener(mButtonClickListener);

        mTextReviewsDue = (TextView) mStudyOptionsView.findViewById(R.id.studyoptions_reviews_due);
        mTextNewToday = (TextView) mStudyOptionsView.findViewById(R.id.studyoptions_new_today);
        mTextNewTotal = (TextView) mStudyOptionsView.findViewById(R.id.studyoptions_new_total);

        mEditNewPerDay = (EditText) mStudyOptionsView.findViewById(R.id.studyoptions_new_cards_per_day);
        mEditSessionTime = (EditText) mStudyOptionsView.findViewById(R.id.studyoptions_session_minutes);
        mEditSessionQuestions = (EditText) mStudyOptionsView.findViewById(R.id.studyoptions_session_questions);

        mButtonStart.setOnClickListener(mButtonClickListener);
        mToggleCram.setOnClickListener(mButtonClickListener);
        mEditNewPerDay.setOnFocusChangeListener(mEditFocusListener);
        mEditSessionTime.setOnFocusChangeListener(mEditFocusListener);
        mEditSessionQuestions.setOnFocusChangeListener(mEditFocusListener);

        mDialogMoreOptions = createMoreOptionsDialog();

        // The view to use when there is no deck loaded yet.
        // TODO: Add and init view here.
        mNoDeckView = getLayoutInflater().inflate(R.layout.studyoptions_nodeck, null);

        mTextNoDeckTitle = (TextView) mNoDeckView.findViewById(R.id.studyoptions_nodeck_title);
        mTextNoDeckMessage = (TextView) mNoDeckView.findViewById(R.id.studyoptions_nodeck_message);

        mNoDeckView.findViewById(R.id.studyoptions_load_sample_deck).setOnClickListener(mButtonClickListener);
        mNoDeckView.findViewById(R.id.studyoptions_load_other_deck).setOnClickListener(mButtonClickListener);

        // The view that shows the congratulations view.
        mCongratsView = getLayoutInflater().inflate(R.layout.studyoptions_congrats, null);

        mTextCongratsMessage = (TextView) mCongratsView.findViewById(R.id.studyoptions_congrats_message);
        mButtonCongratsLearnMore = (Button) mCongratsView.findViewById(R.id.studyoptions_congrats_learnmore);
        mButtonCongratsReviewEarly = (Button) mCongratsView.findViewById(R.id.studyoptions_congrats_reviewearly);
        mButtonCongratsFinish = (Button) mCongratsView.findViewById(R.id.studyoptions_congrats_finish);

        // The view to use when there is no external storage available
        mNoExternalStorageView = getLayoutInflater().inflate(R.layout.studyoptions_nostorage, null);
    }


    /**
     * Create AlertDialogs used on all the activity
     */
    private void initAllDialogs() {
        Resources res = getResources();

        // Init alert dialogs
        AlertDialog.Builder builder = new AlertDialog.Builder(this);

        builder.setTitle(res.getString(R.string.connection_error_title));
        builder.setIcon(android.R.drawable.ic_dialog_alert);
        builder.setMessage(res.getString(R.string.connection_needed));
        builder.setPositiveButton(res.getString(R.string.ok), null);
        mNoConnectionAlert = builder.create();

        builder.setTitle(res.getString(R.string.connection_error_title));
        builder.setIcon(android.R.drawable.ic_dialog_alert);
        builder.setMessage(res.getString(R.string.no_user_password_error_message));
        builder.setPositiveButton(res.getString(R.string.log_in), new OnClickListener() {

            @Override
            public void onClick(DialogInterface dialog, int which) {
                Intent myAccount = new Intent(StudyOptions.this, MyAccount.class);
                startActivity(myAccount);
            }
        });
        builder.setNegativeButton(res.getString(R.string.cancel), null);
        mUserNotLoggedInAlert = builder.create();

        builder.setTitle(res.getString(R.string.connection_error_title));
        builder.setIcon(android.R.drawable.ic_dialog_alert);
        builder.setMessage(res.getString(R.string.connection_error_message));
        builder.setPositiveButton(res.getString(R.string.retry), new OnClickListener() {

            @Override
            public void onClick(DialogInterface dialog, int which) {
                syncDeck();
            }
        });
        builder.setNegativeButton(res.getString(R.string.cancel), null);
        mConnectionErrorAlert = builder.create();
    }


    // This has to be called every time we open a new deck AND whenever we edit any tags.
    private void recreateCramTagsDialog() {
        Resources res = getResources();

        // Dialog for selecting the cram tags
        activeCramTags.clear();
        allCramTags = AnkiDroidApp.deck().allTags_();
        Log.i(AnkiDroidApp.TAG, "all cram tags: " + Arrays.toString(allCramTags));

        View contentView = getLayoutInflater().inflate(R.layout.studyoptions_cram_dialog_contents, null);
        mCramTagsListView = (ListView) contentView.findViewById(R.id.cram_tags_list);
        mCramTagsListView.setAdapter(new ArrayAdapter<String>(this, R.layout.studyoptions_cram_dialog_item,
                    allCramTags));
        mCramTagsListView.setOnItemClickListener(new AdapterView.OnItemClickListener() {
            @Override
            public void onItemClick(AdapterView<?> parent, View view, int position, long id) {
                if (((CheckedTextView)view).isChecked()) {
                    Log.i(AnkiDroidApp.TAG, "unchecked tag: " + allCramTags[position]);
                    activeCramTags.remove(allCramTags[position]);
                } else {
                    Log.i(AnkiDroidApp.TAG, "checked tag: " + allCramTags[position]);
                    activeCramTags.add(allCramTags[position]);
                }
            }
        });
        mCramTagsListView.setItemsCanFocus(false);
        mSpinnerCramOrder = (Spinner) contentView.findViewById(R.id.cram_order_spinner);
        mSpinnerCramOrder.setSelection(0);
        mSpinnerCramOrder.setOnItemSelectedListener(new AdapterView.OnItemSelectedListener() {
            @Override
            public void onItemSelected(AdapterView<?> parent, View view, int position, long id) {
                cramOrder = cramOrderList[position];
            }
            @Override
            public void onNothingSelected(AdapterView<?> arg0) {
                return;
            }
        });
        AlertDialog.Builder builder = new AlertDialog.Builder(this);
        builder.setTitle(R.string.studyoptions_cram_dialog_title);
        builder.setPositiveButton(res.getString(R.string.begin_cram), new OnClickListener() {
            @Override
            public void onClick(DialogInterface dialog, int which) {
                onCram();
            }
        });
        builder.setNegativeButton(res.getString(R.string.cancel), new OnClickListener() {
            @Override
            public void onClick(DialogInterface dialog, int which) {
                mToggleCram.setChecked(false);
            }
        });
        builder.setView(contentView);
        mCramTagsDialog = builder.create();
    }

    private AlertDialog createMoreOptionsDialog() {
        // Custom view for the dialog content.
        View contentView = getLayoutInflater().inflate(R.layout.studyoptions_more_dialog_contents, null);
        mSpinnerNewCardOrder = (Spinner) contentView.findViewById(R.id.studyoptions_new_card_order);
        mSpinnerNewCardSchedule = (Spinner) contentView.findViewById(R.id.studyoptions_new_card_schedule);
        mSpinnerRevCardOrder = (Spinner) contentView.findViewById(R.id.studyoptions_rev_card_order);
        mSpinnerFailCardOption = (Spinner) contentView.findViewById(R.id.studyoptions_fail_card_option);
        mCheckBoxPerDay = (CheckBox) contentView.findViewById(R.id.studyoptions_per_day);

        AlertDialog.Builder builder = new AlertDialog.Builder(this);
        builder.setTitle(R.string.studyoptions_more_dialog_title);
        builder.setPositiveButton(R.string.studyoptions_more_save, mDialogSaveListener);
        builder.setView(contentView);

        return builder.create();
    }


    private void showMoreOptionsDialog() {
        // Update spinner selections from deck prior to showing the dialog.
        Deck deck = AnkiDroidApp.deck();
        mSpinnerNewCardOrder.setSelection(deck.getNewCardOrder());
        mSpinnerNewCardSchedule.setSelection(deck.getNewCardSpacing());
        mSpinnerRevCardOrder.setSelection(deck.getRevCardOrder());
        mSpinnerFailCardOption.setVisibility(View.GONE); // TODO: Not implemented yet.
        mCheckBoxPerDay.setChecked(deck.getPerDay());

        mDialogMoreOptions.show();
    }


    private void showContentView(int which) {
        mCurrentContentView = which;
        showContentView();
    }


    private void showContentView() {

        switch (mCurrentContentView) {
            case CONTENT_NO_DECK:
                setTitle(R.string.app_name);
                mTextNoDeckTitle.setText(R.string.studyoptions_nodeck_title);
                mTextNoDeckMessage.setText(String.format(
                        getResources().getString(R.string.studyoptions_nodeck_message), mPrefDeckPath));
                setContentView(mNoDeckView);
                break;
            case CONTENT_DECK_NOT_LOADED:
                setTitle(R.string.app_name);
                mTextNoDeckTitle.setText(R.string.studyoptions_deck_not_loaded_title);
                mTextNoDeckMessage.setText(R.string.studyoptions_deck_not_loaded_message);
                setContentView(mNoDeckView);
                break;
            case CONTENT_STUDY_OPTIONS:
                updateValuesFromDeck();
                mButtonStart.setText(R.string.studyoptions_start);
                mToggleCram.setChecked(false);
                mTextTitle.setText(R.string.studyoptions_title);
                setContentView(mStudyOptionsView);
                break;
            case CONTENT_SESSION_COMPLETE:
                updateValuesFromDeck();
                mButtonStart.setText(R.string.studyoptions_continue);
                mTextTitle.setText(R.string.studyoptions_well_done);
                setContentView(mStudyOptionsView);
                break;
            case CONTENT_CONGRATS:
                updateValuesFromDeck();
                setContentView(mCongratsView);
                break;
            case CONTENT_NO_EXTERNAL_STORAGE:
                setTitle(R.string.app_name);
                setContentView(mNoExternalStorageView);
                break;
        }
    }


    private void updateValuesFromDeck() {
        Deck deck = AnkiDroidApp.deck();
        DeckTask.waitToFinish();
        if (deck != null) {
            deck.reset();
            // TODO: updateActives() from anqiqt/ui/main.py
            int reviewCount = deck.getDueCount();
            String unformattedTitle = getResources().getString(R.string.studyoptions_window_title);
            setTitle(String.format(unformattedTitle, deck.getDeckName(), reviewCount, deck.getCardCount()));

            mTextDeckName.setText(deck.getDeckName());
            mTextReviewsDue.setText(String.valueOf(reviewCount));
            mTextNewToday.setText(String.valueOf(deck.getNewCountToday()));
            mTextNewTotal.setText(String.valueOf(deck.getNewCount()));

            mEditNewPerDay.setText(String.valueOf(deck.getNewCardsPerDay()));
            mEditSessionTime.setText(String.valueOf(deck.getSessionTimeLimit() / 60));
            mEditSessionQuestions.setText(String.valueOf(deck.getSessionRepLimit()));
        }
    }

    /*
     * Switch schedulers
     */

    private void reset() {
        reset(false);
    }
    private void reset(boolean priorities) {
        if (priorities) {
            AnkiDroidApp.deck().updateAllPriorities();
        }
        AnkiDroidApp.deck().reset();
    }

    /**
     * Enter cramming mode.
     * Currently not supporting cramming from selection of cards, as we don't have a card list view anyway.
     */
    private void onCram() {
        AnkiDroidApp.deck().setupCramScheduler(activeCramTags.toArray(new String[activeCramTags.size()]), cramOrder);
        // Timeboxing only supported using the standard scheduler
        mEditNewPerDay.setEnabled(false);
        mEditSessionTime.setEnabled(false);
        mEditSessionQuestions.setEnabled(false);
        mStudyOptionsView.findViewById(R.id.studyoptions_more).setEnabled(false);
        updateValuesFromDeck();
    }

    /**
     * Exit cramming mode.
     */
    private void onCramStop() {
        AnkiDroidApp.deck().setupStandardScheduler();
        mEditNewPerDay.setEnabled(true);
        mEditSessionTime.setEnabled(true);
        mEditSessionQuestions.setEnabled(true);
        mStudyOptionsView.findViewById(R.id.studyoptions_more).setEnabled(true);
        updateValuesFromDeck();
    }

    @Override
    protected void onSaveInstanceState(Bundle outState) {
        Log.i(AnkiDroidApp.TAG, "onSaveInstanceState: " + mDeckFilename);
        // Remember current deck's filename.
        if (mDeckFilename != null) {
            outState.putString("deckFilename", mDeckFilename);
        }
        Log.i(AnkiDroidApp.TAG, "onSaveInstanceState - Ending");
    }


    @Override
    public boolean onCreateOptionsMenu(Menu menu) {
        MenuItem item;
        item = menu.add(Menu.NONE, MENU_OPEN, Menu.NONE, R.string.menu_open_deck);
        item.setIcon(R.drawable.ic_menu_manage);
        SubMenu downloadDeckSubMenu = menu.addSubMenu(Menu.NONE, SUBMENU_DOWNLOAD, Menu.NONE,
                R.string.menu_download_deck);
        downloadDeckSubMenu.setIcon(R.drawable.ic_menu_download);
        downloadDeckSubMenu
                .add(Menu.NONE, MENU_DOWNLOAD_PERSONAL_DECK, Menu.NONE, R.string.menu_download_personal_deck);
        downloadDeckSubMenu.add(Menu.NONE, MENU_DOWNLOAD_SHARED_DECK, Menu.NONE, R.string.menu_download_shared_deck);
        item = menu.add(Menu.NONE, MENU_SYNC, Menu.NONE, R.string.menu_sync);
        item.setIcon(R.drawable.ic_menu_refresh);
        item = menu.add(Menu.NONE, MENU_MY_ACCOUNT, Menu.NONE, R.string.menu_my_account);
        item.setIcon(R.drawable.ic_menu_home);
        item = menu.add(Menu.NONE, MENU_PREFERENCES, Menu.NONE, R.string.menu_preferences);
        item.setIcon(R.drawable.ic_menu_preferences);
        item.setIcon(R.drawable.ic_menu_archive);
        item = menu.add(Menu.NONE, MENU_ADD_FACT, Menu.NONE, R.string.menu_add_card);
        item.setIcon(R.drawable.ic_input_add);
        item = menu.add(Menu.NONE, MENU_ABOUT, Menu.NONE, R.string.menu_about);
        item.setIcon(R.drawable.ic_menu_info_details);

        return true;
    }


    @Override
    public boolean onPrepareOptionsMenu(Menu menu) {
        boolean deckLoaded = AnkiDroidApp.deck() != null;
<<<<<<< HEAD
        menu.findItem(MENU_OPEN).setEnabled(mSdCardAvailable);
        menu.findItem(SUBMENU_DOWNLOAD).setEnabled(mSdCardAvailable);
        // menu.findItem(MENU_DECK_PROPERTIES).setEnabled(deckLoaded && sdCardAvailable);
        menu.findItem(MENU_SYNC).setEnabled(deckLoaded && mSdCardAvailable);
=======
        boolean syncingEnabled = false;
        
        if (deckLoaded) {
            syncingEnabled = AnkiDroidApp.deck().syncingEnabled();
        }
        menu.findItem(MENU_OPEN).setEnabled(sdCardAvailable);
        menu.findItem(SUBMENU_DOWNLOAD).setEnabled(sdCardAvailable);
        // menu.findItem(MENU_DECK_PROPERTIES).setEnabled(deckLoaded && sdCardAvailable);
        menu.findItem(MENU_SYNC).setEnabled(deckLoaded && sdCardAvailable && syncingEnabled);
>>>>>>> 0d915f97
        return true;
    }


    /** Handles item selections */
    @Override
    public boolean onOptionsItemSelected(MenuItem item) {
        Log.i(AnkiDroidApp.TAG, "Item = " + item.getItemId());
        switch (item.getItemId()) {
            case MENU_OPEN:
                openDeckPicker();
                return true;

            case MENU_DOWNLOAD_PERSONAL_DECK:
                if (AnkiDroidApp.isUserLoggedIn()) {
                    startActivityForResult(
                            new Intent(StudyOptions.this, PersonalDeckPicker.class), DOWNLOAD_PERSONAL_DECK);
                } else {
                    mUserNotLoggedInAlert.show();
                }
                return true;

            case MENU_DOWNLOAD_SHARED_DECK:
                startActivityForResult(
                        new Intent(StudyOptions.this, SharedDeckPicker.class), DOWNLOAD_SHARED_DECK);
                return true;

            case MENU_SYNC:
                syncDeck();
                return true;

            case MENU_MY_ACCOUNT:
                startActivity(new Intent(StudyOptions.this, MyAccount.class));
                return true;

            case MENU_PREFERENCES:
                startActivityForResult(
                        new Intent(StudyOptions.this, Preferences.class),
                        PREFERENCES_UPDATE);
                return true;

            case MENU_ADD_FACT:
                startActivity(new Intent(StudyOptions.this, FactAdder.class));
                return true;

            case MENU_ABOUT:
                startActivity(new Intent(StudyOptions.this, About.class));
                return true;

            default:
                return super.onOptionsItemSelected(item);
        }
    }


    private void openDeckPicker() {
        closeOpenedDeck();
        // deckLoaded = false;
        Intent decksPicker = new Intent(StudyOptions.this, DeckPicker.class);
        mInDeckPicker = true;
        startActivityForResult(decksPicker, PICK_DECK_REQUEST);
        // Log.i(AnkiDroidApp.TAG, "openDeckPicker - Ending");
    }


    public void openSharedDeckPicker() {
        if (AnkiDroidApp.deck() != null)// && sdCardAvailable)
        {
            AnkiDroidApp.deck().closeDeck();
            AnkiDroidApp.setDeck(null);
        }
        // deckLoaded = false;
        Intent intent = new Intent(StudyOptions.this, SharedDeckPicker.class);
        startActivityForResult(intent, DOWNLOAD_SHARED_DECK);
    }


    private void loadSampleDeck() {
        File sampleDeckFile = new File(mPrefDeckPath, SAMPLE_DECK_NAME);

        if (!sampleDeckFile.exists()) {
            // Create the deck.
            try {
                // Copy the sample deck from the assets to the SD card.
                InputStream stream = getResources().getAssets().open(SAMPLE_DECK_NAME);
                boolean written = Utils.writeToFile(stream, sampleDeckFile.getAbsolutePath());
                stream.close();
                if (!written) {
                    openDeckPicker();
                    Log.i(AnkiDroidApp.TAG, "onCreate - The copy of country-capitals.anki to the sd card failed.");
                    return;
                }
                Log.i(AnkiDroidApp.TAG, "onCreate - The copy of country-capitals.anki to the sd card was sucessful.");
            } catch (IOException e) {
                e.printStackTrace();
            }
        }

        Intent deckLoadIntent = new Intent();
        deckLoadIntent.putExtra(OPT_DB, sampleDeckFile.getAbsolutePath());
        onActivityResult(PICK_DECK_REQUEST, RESULT_OK, deckLoadIntent);
    }


    private void syncDeck() {
        SharedPreferences preferences = PrefSettings.getSharedPrefs(getBaseContext());

        String username = preferences.getString("username", "");
        String password = preferences.getString("password", "");

        if (AnkiDroidApp.isUserLoggedIn()) {
            Deck deck = AnkiDroidApp.deck();

            Log.i(AnkiDroidApp.TAG,
                    "Synchronizing deck " + mDeckFilename + " with username " + username + " and password " + password);
            Connection.syncDeck(syncListener, new Connection.Payload(new Object[] { username, password, deck,
                    mDeckFilename }));
        } else {
            mUserNotLoggedInAlert.show();
        }
    }


    @Override
    protected void onActivityResult(int requestCode, int resultCode, Intent intent) {
        super.onActivityResult(requestCode, resultCode, intent);

        if (resultCode == CONTENT_NO_EXTERNAL_STORAGE) {
            showContentView(CONTENT_NO_EXTERNAL_STORAGE);
        } else if (requestCode == PICK_DECK_REQUEST || requestCode == DOWNLOAD_PERSONAL_DECK
                || requestCode == DOWNLOAD_SHARED_DECK) {
            // Clean the previous card before showing the first of the new loaded deck (so the transition is not so
            // abrupt)
            // updateCard("");
            // hideSdError();
            // hideDeckErrors();
            mInDeckPicker = false;

            if (resultCode != RESULT_OK) {
                Log.e(AnkiDroidApp.TAG, "onActivityResult - Deck browser returned with error");
                // Make sure we open the database again in onResume() if user pressed "back"
                // deckSelected = false;
                displayProgressDialogAndLoadDeck();
                return;
            }
            if (intent == null) {
                Log.e(AnkiDroidApp.TAG, "onActivityResult - Deck browser returned null intent");
                // Make sure we open the database again in onResume()
                // deckSelected = false;
                displayProgressDialogAndLoadDeck();
                return;
            }
            // A deck was picked. Save it in preferences and use it.
            Log.i(AnkiDroidApp.TAG, "onActivityResult = OK");
            mDeckFilename = intent.getExtras().getString(OPT_DB);
            savePreferences();

            // Log.i(AnkiDroidApp.TAG, "onActivityResult - deckSelected = " + deckSelected);
            boolean updateAllCards = (requestCode == DOWNLOAD_SHARED_DECK);
            displayProgressDialogAndLoadDeck(updateAllCards);

        } else if (requestCode == PREFERENCES_UPDATE) {
            restorePreferences();
            showContentView();
            // If there is no deck loaded the controls have not to be shown
            // if(deckLoaded && cardsToReview)
            // {
            // showOrHideControls();
            // showOrHideAnswerField();
            // }
        } else if (requestCode == REQUEST_REVIEW) {
            Log.i(AnkiDroidApp.TAG, "Result code = " + resultCode);
            AnkiDroidApp.deck().updateCutoff();
            AnkiDroidApp.deck().reset();
            switch (resultCode) {
                case Reviewer.RESULT_SESSION_COMPLETED:
                    showContentView(CONTENT_SESSION_COMPLETE);
                    break;
                case Reviewer.RESULT_NO_MORE_CARDS:
                    showContentView(CONTENT_CONGRATS);
                    break;
                default:
                    showContentView(CONTENT_STUDY_OPTIONS);
                    break;
            }
        }
    }


    private void savePreferences() {
        SharedPreferences preferences = PrefSettings.getSharedPrefs(getBaseContext());
        Editor editor = preferences.edit();
        editor.putString("deckFilename", mDeckFilename);
        editor.commit();
    }


    private SharedPreferences restorePreferences() {
        SharedPreferences preferences = PrefSettings.getSharedPrefs(getBaseContext());
        mPrefDeckPath = preferences.getString("deckPath", AnkiDroidApp.getStorageDirectory());
        mPrefStudyOptions = preferences.getBoolean("study_options", true);

        return preferences;
    }


    private void displayProgressDialogAndLoadDeck() {
        displayProgressDialogAndLoadDeck(false);
    }


    private void displayProgressDialogAndLoadDeck(boolean updateAllCards) {
        Log.i(AnkiDroidApp.TAG, "displayProgressDialogAndLoadDeck - Loading deck " + mDeckFilename);

        // Don't open database again in onResume() until we know for sure this attempt to load the deck is finished
        // deckSelected = true;

        // if(isSdCardMounted())
        // {
        if (mDeckFilename != null && new File(mDeckFilename).exists()) {
            // showControls(false);

            if (updateAllCards) {
                DeckTask.launchDeckTask(DeckTask.TASK_TYPE_LOAD_DECK_AND_UPDATE_CARDS, mLoadDeckHandler,
                        new DeckTask.TaskData(mDeckFilename));
            } else {
                DeckTask.launchDeckTask(DeckTask.TASK_TYPE_LOAD_DECK, mLoadDeckHandler, new DeckTask.TaskData(
                        mDeckFilename));
            }
        } else {
            if (mDeckFilename == null) {
                Log.i(AnkiDroidApp.TAG, "displayProgressDialogAndLoadDeck - SD card unmounted.");
            } else if (!new File(mDeckFilename).exists()) {
                Log.i(AnkiDroidApp.TAG, "displayProgressDialogAndLoadDeck - The deck " + mDeckFilename + " does not exist.");
            }

            // Show message informing that no deck has been loaded
            // displayDeckNotLoaded();
        }
        // } else
        // {
        // Log.i(AnkiDroidApp.TAG, "displayProgressDialogAndLoadDeck - SD card unmounted.");
        // deckSelected = false;
        // Log.i(AnkiDroidApp.TAG, "displayProgressDialogAndLoadDeck - deckSelected = " + deckSelected);
        // displaySdError();
        // }
    }

    DeckTask.TaskListener mLoadDeckHandler = new DeckTask.TaskListener() {

        @Override
        public void onPreExecute() {
            // if(updateDialog == null || !updateDialog.isShowing())
            // {
            mProgressDialog = ProgressDialog.show(StudyOptions.this, "", getResources()
                    .getString(R.string.loading_deck), true);
            // }
        }


        @Override
        public void onPostExecute(DeckTask.TaskData result) {

            // Close the previously opened deck.
            // if (AnkidroidApp.deck() != null)
            // {
            // AnkidroidApp.deck().closeDeck();
            // AnkidroidApp.setDeck(null);
            // }

            switch (result.getInt()) {
                case DeckTask.DECK_LOADED:
                    // Set the deck in the application instance, so other activities
                    // can access the loaded deck.
                    AnkiDroidApp.setDeck(result.getDeck());
                    if (mPrefStudyOptions) {
                        showContentView(CONTENT_STUDY_OPTIONS);
                    } else {
                        startActivityForResult(new Intent(StudyOptions.this, Reviewer.class), REQUEST_REVIEW);
                    }

                    break;

                case DeckTask.DECK_NOT_LOADED:
                    showContentView(CONTENT_DECK_NOT_LOADED);
                    break;

                case DeckTask.DECK_EMPTY:
                    // displayNoCardsInDeck();
                    break;
            }

            // This verification would not be necessary if onConfigurationChanged it's executed correctly (which seems
            // that emulator does not do)
            if (mProgressDialog.isShowing()) {
                try {
                    mProgressDialog.dismiss();
                } catch (Exception e) {
                    Log.e(AnkiDroidApp.TAG, "onPostExecute - Dialog dismiss Exception = " + e.getMessage());
                }
            }
        }


        @Override
        public void onProgressUpdate(DeckTask.TaskData... values) {
            // Pass
        }
    };

    Connection.TaskListener syncListener = new Connection.TaskListener() {

        @Override
        public void onDisconnected() {
            if (mNoConnectionAlert != null) {
                mNoConnectionAlert.show();
            }
        }


        @Override
        public void onPostExecute(Payload data) {
            Log.i(AnkiDroidApp.TAG, "onPostExecute");
            if (mProgressDialog != null) {
                mProgressDialog.dismiss();
            }
            if (data.success) {
                // closeDeck();
                // if(AnkiDroidApp.deck() != null )//&& sdCardAvailable)
                // {
                // AnkiDroidApp.deck().closeDeck();
                AnkiDroidApp.setDeck(null);
                // }

                DeckTask.launchDeckTask(DeckTask.TASK_TYPE_LOAD_DECK, mLoadDeckHandler, new DeckTask.TaskData(
                        mDeckFilename));
            } else {
                // connectionFailedAlert.show();
                if (mConnectionErrorAlert != null) {
                    mConnectionErrorAlert.show();
                }
            }

        }


        @Override
        public void onPreExecute() {
            // Pass
        }


        @Override
        public void onProgressUpdate(Object... values) {
            if (mProgressDialog == null || !mProgressDialog.isShowing()) {
                mProgressDialog = ProgressDialog.show(StudyOptions.this, (String) values[0], (String) values[1]);
            } else {
                mProgressDialog.setTitle((String) values[0]);
                mProgressDialog.setMessage((String) values[1]);
            }
        }

    };
}<|MERGE_RESOLUTION|>--- conflicted
+++ resolved
@@ -762,22 +762,15 @@
     @Override
     public boolean onPrepareOptionsMenu(Menu menu) {
         boolean deckLoaded = AnkiDroidApp.deck() != null;
-<<<<<<< HEAD
-        menu.findItem(MENU_OPEN).setEnabled(mSdCardAvailable);
-        menu.findItem(SUBMENU_DOWNLOAD).setEnabled(mSdCardAvailable);
-        // menu.findItem(MENU_DECK_PROPERTIES).setEnabled(deckLoaded && sdCardAvailable);
-        menu.findItem(MENU_SYNC).setEnabled(deckLoaded && mSdCardAvailable);
-=======
         boolean syncingEnabled = false;
         
         if (deckLoaded) {
             syncingEnabled = AnkiDroidApp.deck().syncingEnabled();
         }
-        menu.findItem(MENU_OPEN).setEnabled(sdCardAvailable);
-        menu.findItem(SUBMENU_DOWNLOAD).setEnabled(sdCardAvailable);
+        menu.findItem(MENU_OPEN).setEnabled(mSdCardAvailable);
+        menu.findItem(SUBMENU_DOWNLOAD).setEnabled(mSdCardAvailable);
         // menu.findItem(MENU_DECK_PROPERTIES).setEnabled(deckLoaded && sdCardAvailable);
-        menu.findItem(MENU_SYNC).setEnabled(deckLoaded && sdCardAvailable && syncingEnabled);
->>>>>>> 0d915f97
+        menu.findItem(MENU_SYNC).setEnabled(deckLoaded && mSdCardAvailable && syncingEnabled);
         return true;
     }
 
