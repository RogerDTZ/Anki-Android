/***************************************************************************************
* This program is free software; you can redistribute it and/or modify it under *
* the terms of the GNU General Public License as published by the Free Software *
* Foundation; either version 3 of the License, or (at your option) any later *
* version. *
* *
* This program is distributed in the hope that it will be useful, but WITHOUT ANY *
* WARRANTY; without even the implied warranty of MERCHANTABILITY or FITNESS FOR A *
* PARTICULAR PURPOSE. See the GNU General Public License for more details. *
* *
* You should have received a copy of the GNU General Public License along with *
* this program. If not, see <http://www.gnu.org/licenses/>. *
****************************************************************************************/

package com.ichi2.anki;

import android.app.Activity;
import android.app.Dialog;
import android.app.ProgressDialog;
import android.content.BroadcastReceiver;
import android.content.Context;
import android.content.DialogInterface;
import android.content.DialogInterface.OnClickListener;
import android.content.Intent;
import android.content.IntentFilter;
import android.content.SharedPreferences;
import android.content.SharedPreferences.Editor;
import android.content.pm.ActivityInfo;
import android.content.pm.PackageManager.NameNotFoundException;
import android.content.res.Configuration;
import android.content.res.Resources;
import android.net.Uri;
import android.os.Build;
import android.os.Bundle;
import android.os.Handler;
import android.os.Message;
import android.util.Log;
import android.view.KeyEvent;
import android.view.Menu;
import android.view.MenuItem;
import android.view.MotionEvent;
import android.view.View;
import android.view.ViewTreeObserver;
import android.view.GestureDetector;
import android.view.GestureDetector.SimpleOnGestureListener;
import android.view.ViewTreeObserver.OnGlobalLayoutListener;
import android.webkit.WebView;
import android.widget.Button;
import android.widget.CheckBox;
import android.widget.CompoundButton;
import android.widget.EditText;
import android.widget.LinearLayout;
import android.widget.ListView;
import android.widget.Spinner;
import android.widget.TextView;
import android.widget.ToggleButton;

import com.ichi2.anim.ActivityTransitionAnimation;
import com.ichi2.anim.ViewAnimation;
import com.ichi2.anki.DeckTask.TaskData;
import com.ichi2.async.Connection;
import com.ichi2.async.Connection.Payload;
<<<<<<< HEAD
import com.ichi2.libanki.Deck;
import com.ichi2.libanki.Scheduler;
import com.ichi2.libanki.Utils;
import com.tomgibara.android.veecheck.util.PrefSettings;

import java.io.File;
import java.io.IOException;
import java.io.InputStream;
import java.util.Calendar;
=======
import com.ichi2.compat.Compat;
import com.ichi2.compat.CompatV11;
import com.ichi2.compat.CompatV3;
import com.ichi2.themes.StyledDialog;
import com.ichi2.themes.Themes;
import com.tomgibara.android.veecheck.util.PrefSettings;
import com.zeemote.zc.Controller;
import com.zeemote.zc.ui.android.ControllerAndroidUi;
import com.zeemote.zc.event.ButtonEvent;
import com.zeemote.zc.event.IButtonListener;
import com.zeemote.zc.util.JoystickToButtonAdapter;

import java.io.File;
import java.io.IOException;
import java.util.Arrays;
>>>>>>> 8d7fa293
import java.util.HashMap;
import java.util.HashSet;
import java.util.Locale;

<<<<<<< HEAD
import org.json.JSONException;

public class StudyOptions extends Activity {
=======
public class StudyOptions extends Activity implements IButtonListener {
>>>>>>> 8d7fa293
	
    /**
* Default database.
*/
    public static final String OPT_DB = "com.ichi2.anki.deckFilename";

    /**
* Filename of the sample deck to load
*/
    private static final String SAMPLE_DECK_NAME = "tutorial.anki";

    /**
* Menus
*/
    private static final int MENU_OPEN = 1;
    private static final int MENU_SYNC = 3;
    private static final int MENU_PREFERENCES = 5;
    private static final int MENU_ADD_FACT = 6;
    private static final int MENU_MORE_OPTIONS = 7;
    private static final int MENU_ROTATE = 8;
    private static final int MENU_ZEEMOTE = 9;

    /**
* Available options performed by other activities
*/
    private static final int PICK_DECK_REQUEST = 0;
    private static final int PREFERENCES_UPDATE = 1;
    private static final int REQUEST_REVIEW = 2;
    private static final int DOWNLOAD_PERSONAL_DECK = 3;
    private static final int DOWNLOAD_SHARED_DECK = 4;
    private static final int REPORT_ERROR = 5;
    private static final int ADD_FACT = 6;
    private static final int BROWSE_CARDS = 7;
    private static final int STATISTICS = 8;
<<<<<<< HEAD
    private static final int GROUP_SELECTOR = 9;
=======
    private static final int LOG_IN = 9;
    
    public static final int RESULT_RESTART = 100;
    public static final int RESULT_CLOSE = 101;
    public static final int RESULT_RELOAD_DECK = 102;
    public static final int RESULT_DONT_RELOAD_DECK = 103;
>>>>>>> 8d7fa293

    /**
* Constants for selecting which content view to display
*/
    private static final int CONTENT_NO_DECK = 0;
    private static final int CONTENT_STUDY_OPTIONS = 1;
    private static final int CONTENT_CONGRATS = 2;
    private static final int CONTENT_DECK_NOT_LOADED = 3;
    private static final int CONTENT_SESSION_COMPLETE = 4;
    public static final int CONTENT_NO_EXTERNAL_STORAGE = 5;


    /** Startup Mode choices */
    public static final int SUM_STUDY_OPTIONS = 0;
    public static final int SUM_DECKPICKER = 1;
    public static final int SUM_DECKPICKER_ON_FIRST_START = 2;


    public static final String EXTRA_DECK = "deck";

    private static final int DIALOG_NO_CONNECTION = 0;
    private static final int DIALOG_USER_NOT_LOGGED_IN = 1;
    private static final int DIALOG_CONNECTION_ERROR = 2;
    private static final int DIALOG_SYNC_LOG = 3;
    private static final int DIALOG_NO_SPACE_LEFT = 4;
    private static final int DIALOG_BACKUP_ERROR = 5;
    private static final int DIALOG_DECK_NOT_LOADED = 6;
    private static final int DIALOG_SYNC_CONFLICT_RESOLUTION = 7;
    private static final int DIALOG_WELCOME = 8;
    private static final int DIALOG_STATISTIC_TYPE = 9;
    private static final int DIALOG_STATISTIC_PERIOD = 10;
    private static final int DIALOG_SWAP_QA = 11;
    private static final int DIALOG_MORE = 12;
    private static final int DIALOG_TAGS = 13;
    private static final int DIALOG_LIMIT_SESSION = 14;
    private static final int DIALOG_DOWNLOAD_SELECTOR = 15;
    private static final int DIALOG_CRAM = 16;
    private static final int DIALOG_BACKUP_NO_SPACE_LEFT = 17;

    private String mCurrentDialogMessage;

    private StyledDialog mNewVersionAlert;
    private StyledDialog mWelcomeAlert;
    
    /** Zeemote messages */
    private static final int MSG_ZEEMOTE_BUTTON_A = 0x110;
    private static final int MSG_ZEEMOTE_BUTTON_B = MSG_ZEEMOTE_BUTTON_A+1;
    private static final int MSG_ZEEMOTE_BUTTON_C = MSG_ZEEMOTE_BUTTON_A+2;
    private static final int MSG_ZEEMOTE_BUTTON_D = MSG_ZEEMOTE_BUTTON_A+3;
    private static final int MSG_ZEEMOTE_STICK_UP = MSG_ZEEMOTE_BUTTON_A+4;
    private static final int MSG_ZEEMOTE_STICK_DOWN = MSG_ZEEMOTE_BUTTON_A+5;
    private static final int MSG_ZEEMOTE_STICK_LEFT = MSG_ZEEMOTE_BUTTON_A+6;
    private static final int MSG_ZEEMOTE_STICK_RIGHT = MSG_ZEEMOTE_BUTTON_A+7;
    

    /**
* Download Manager Service stub
*/
    // private IDownloadManagerService mService = null;

    /**
* Broadcast that informs us when the sd card is about to be unmounted
*/
    private BroadcastReceiver mUnmountReceiver = null;

    private boolean mSdCardAvailable = AnkiDroidApp.isSdCardMounted();

    /**
* Preferences
*/
    private String mPrefDeckPath;
    private boolean mPrefStudyOptions;
    // private boolean deckSelected;
    private boolean mInDeckPicker;
    private String mDeckFilename;
    private int mStartupMode;
    private boolean mSwipeEnabled;

    private int mCurrentContentView;

    public static int mNewDayStartsAt = 4;
    private long mLastTimeOpened;
    boolean mInvertedColors = false;
    boolean mSwap = false;
<<<<<<< HEAD
=======
    String mLocale;
    private boolean mZeemoteEnabled;
>>>>>>> 8d7fa293

    /**
* Alerts to inform the user about different situations
*/
    private ProgressDialog mProgressDialog;

<<<<<<< HEAD
    /**
=======
	/*
	* Limit session dialog
	*/
    private EditText mEditSessionTime;
    private EditText mEditSessionQuestions;
    private CheckBox mSessionLimitCheckBox;
    private CheckBox mLimitTagsCheckBox;
    private CheckBox mLimitTagNewActiveCheckBox;
    private CheckBox mLimitTagNewInactiveCheckBox;
    private CheckBox mLimitTagRevActiveCheckBox;
    private CheckBox mLimitTagRevInactiveCheckBox;
    private TextView mLimitSessionTv1;
    private TextView mLimitSessionTv2;
    private TextView mLimitTagTv1;
    private TextView mLimitTagTv2;
    private TextView mLimitTagTv3;
    private TextView mLimitTagTv4;
    private TextView mLimitTagTv5;
    private TextView mLimitTagTv6;
    private String mLimitNewActive;
    private String mLimitNewInactive;
    private String mLimitRevActive;
    private String mLimitRevInactive;
    private HashSet<String> mSelectedTags;
    private String[] allTags;
    private int mSelectedLimitTagText;
    private static final int LIMIT_NEW_ACTIVE = 0;
    private static final int LIMIT_NEW_INACTIVE = 1;
    private static final int LIMIT_REV_ACTIVE = 2;
    private static final int LIMIT_REV_INACTIVE = 3;

    /*
>>>>>>> 8d7fa293
* Cram related
*/
    private StyledDialog mCramTagsDialog;
    private String allCramTags[];
    private HashSet<String> activeCramTags;
    private String cramOrder;
    private static final String[] cramOrderList = {"type, modified", "created", "random()"};

    /**
* UI elements for "Study Options" view
*/
    private View mStudyOptionsView;
    private View mStudyOptionsMain;
    private Button mButtonStart;
    private ToggleButton mToggleCram;
    private ToggleButton mToggleLimit;
    private TextView mTextDeckName;
    private LinearLayout mStatisticsField;
    private TextView mTextReviewsDue;
    private TextView mTextNewToday;
    private TextView mTextETA;
    private TextView mTextNewTotal;
    private TextView mHelp;
    private CheckBox mNightMode;
    private CheckBox mSwapQA;
    private Button mCardBrowser;
    private Button mStatisticsButton;

    /**
* UI elements for "More Options" dialog
*/
    private Spinner mSpinnerNewCardOrder;
    private Spinner mSpinnerNewCardSchedule;
    private Spinner mSpinnerRevCardOrder;
    private Spinner mSpinnerFailCardOption;
    private EditText mEditNewPerDay;
    private EditText mEditMaxFailCard;

    private CheckBox mCheckBoxPerDay;
    private CheckBox mCheckBoxSuspendLeeches;

    /**
* UI elements for "No Deck" view
*/
    private View mNoDeckView;
    private TextView mTextNoDeckTitle;
    private TextView mTextNoDeckMessage;

    /**
* UI elements for "Congrats" view
*/
    private View mCongratsView;
    private TextView mTextCongratsMessage;
    private Button mButtonCongratsLearnMore;
    private Button mButtonCongratsReviewEarly;
    private Button mButtonCongratsSyncDeck;
    private Button mButtonCongratsOpenOtherDeck;
    private Button mButtonCongratsFinish;

    /**
* UI elements for "No External Storage Available" view
*/
    private View mNoExternalStorageView;

    /**
* UI elements for "Cram Tags" view
*/
    private ListView mCramTagsListView;
    private Spinner mSpinnerCramOrder;

    /**
    * Swipe Detection
    */
	private GestureDetector gestureDetector;
	View.OnTouchListener gestureListener;

	private static final int SWIPE_MIN_DISTANCE_DIP = 65;
    private static final int SWIPE_MAX_OFF_PATH_DIP = 120;
    private static final int SWIPE_THRESHOLD_VELOCITY_DIP = 120;

	public static int sSwipeMinDistance;
	public static int sSwipeMaxOffPath;
	public static int sSwipeThresholdVelocity;

    /**
	* Backup
	*/
	File[] mBackups;
	public static final int MIN_FREE_SPACE = 10;

	/**
	* Statistics
	*/
	public static int mStatisticType;
    private int mStatisticBarsMax = 0;
    private int mStatisticBarsHeight;
    private View mBarsMax;
    private View mDailyBar;
    private View mMatureBar;
    private View mGlobalLimitFrame;
    private View mGlobalLimitBar;
    private View mGlobalMatLimitBar;
    private View mGlobalBar;
    private View mGlobalMatBar;
    private double mProgressTodayYes;
    private double mProgressMatureYes;
    private double mProgressMatureLimit;
    private double mProgressAllLimit;
    private double mProgressMature;
    private double mProgressAll;

    private boolean mIsClosing = false;

    /** Used to perform operation in a platform specific way. */
    private Compat mCompat;
    
    /**
 	 * Zeemote controller
 	 */
	protected JoystickToButtonAdapter adapter;
 	ControllerAndroidUi controllerUi;
 	


    /**
* Callbacks for UI events
*/
    private View.OnClickListener mButtonClickListener = new View.OnClickListener() {
        @Override
        public void onClick(View v) {
            switch (v.getId()) {
                case R.id.studyoptions_start:
                    openReviewer();
                    return;
                case R.id.studyoptions_cram:
                    if (mToggleCram.isChecked()) {
                        mToggleCram.setChecked(!mToggleCram.isChecked());
                        activeCramTags.clear();
                        cramOrder = cramOrderList[0];
                        showDialog(DIALOG_CRAM);
                    } else {
                        onCramStop();
                        resetAndUpdateValuesFromDeck();
                    }
                    return;
                case R.id.studyoptions_limit:
<<<<<<< HEAD
                	mToggleLimit.setChecked(!mToggleLimit.isChecked());
                	openGroupSelection();
=======
                    mToggleLimit.setChecked(!mToggleLimit.isChecked());
        	       	showDialog(DIALOG_LIMIT_SESSION);
>>>>>>> 8d7fa293
                    return;
                case R.id.studyoptions_congrats_learnmore:
                	startLearnMore();
                	return;
                case R.id.studyoptions_congrats_reviewearly:
                	startEarlyReview();
                    return;
                case R.id.studyoptions_congrats_syncdeck:
                	syncDeck(null);
                    return;
                case R.id.studyoptions_congrats_open_other_deck:
                    openDeckPicker();
                    return;
                case R.id.studyoptions_congrats_finish:
                	finishCongrats();
                    return;
                case R.id.studyoptions_load_sample_deck:
                    loadSampleDeck();
                    return;
                case R.id.studyoptions_load_other_deck:
                    openDeckPicker();
                    return;
                case R.id.studyoptions_download_deck:
                	showDialog(DIALOG_DOWNLOAD_SELECTOR);
                	return;
                case R.id.studyoptions_card_browser:
                    openCardBrowser();
                    return;
                case R.id.studyoptions_statistics:
                	mStatisticType = -1;
                	showDialog(DIALOG_STATISTIC_TYPE);
                	return;
                case R.id.studyoptions_congrats_message:
                	mStatisticType = 0;
                	openStatistics(0);
                	return;
                case R.id.studyoptions_nodeck_message:
                	if (!mTextNoDeckTitle.getText().equals(getResources().getString(R.string.studyoptions_welcome_title))) {
                        startActivityForResult(
                                new Intent(StudyOptions.this, Preferences.class),
                                PREFERENCES_UPDATE);
                	} else {
                    	if (Utils.isIntentAvailable(StudyOptions.this, "android.intent.action.VIEW")) {
                    		Intent intent = new Intent("android.intent.action.VIEW", Uri.parse(getResources().getString(R.string.link_help)));
                    		startActivity(intent);
                    	} else {
                    		startActivity(new Intent(StudyOptions.this, About.class));
                    	}
                	}
                	return;
                case R.id.studyoptions_help:
                    if (Utils.isIntentAvailable(StudyOptions.this, "android.intent.action.VIEW")) {
                        Intent intent = new Intent("android.intent.action.VIEW", Uri.parse(getResources().getString(R.string.link_help)));
                        startActivity(intent);
                    } else {
                        startActivity(new Intent(StudyOptions.this, About.class));
                    }
                    return;
<<<<<<< HEAD
=======
                case R.id.studyoptions_limit_tag_tv2:
                    if (mLimitTagNewActiveCheckBox.isChecked()) {
                        mSelectedLimitTagText = LIMIT_NEW_ACTIVE;
                        showDialog(DIALOG_TAGS);
                    }
                    return;
                case R.id.studyoptions_limit_tag_tv3:
                    if (mLimitTagNewInactiveCheckBox.isChecked()) {
                        mSelectedLimitTagText = LIMIT_NEW_INACTIVE;
                        showDialog(DIALOG_TAGS);
                    }
                    return;
                case R.id.studyoptions_limit_tag_tv5:
                    if (mLimitTagRevActiveCheckBox.isChecked()) {
                        mSelectedLimitTagText = LIMIT_REV_ACTIVE;
                        showDialog(DIALOG_TAGS);
                    }
                    return;
                case R.id.studyoptions_limit_tag_tv6:
                    if (mLimitTagRevInactiveCheckBox.isChecked()) {
                        mSelectedLimitTagText = LIMIT_REV_INACTIVE;
                        showDialog(DIALOG_TAGS);
                    }
                    return;
>>>>>>> 8d7fa293
                default:
                    return;
            }
        }
    };

<<<<<<< HEAD
    
=======
    private CompoundButton.OnCheckedChangeListener mLimitTagCheckedChangeListener = new CompoundButton.OnCheckedChangeListener(){

        @Override
        public void onCheckedChanged(CompoundButton buttonView, boolean isChecked) {
            switch (buttonView.getId()) {
                case R.id.studyoptions_limit_tag_new_active_check:
                    mSelectedLimitTagText = LIMIT_NEW_ACTIVE;
                    break;
                case R.id.studyoptions_limit_tag_new_inactive_check:
                    mSelectedLimitTagText = LIMIT_NEW_INACTIVE;
                    break;
                case R.id.studyoptions_limit_tag_rev_active_check:
                    mSelectedLimitTagText = LIMIT_REV_ACTIVE;
                    break;
                case R.id.studyoptions_limit_tag_rev_inactive_check:
                    mSelectedLimitTagText = LIMIT_REV_INACTIVE;
                    break;
                default:
                    return;
            }
            if (isChecked) {
                showDialog(DIALOG_TAGS);
            } else {
                updateLimitTagText(mSelectedLimitTagText, "");
            }
            return;
        }

    };

	Handler ZeemoteHandler = new Handler() {
		public void handleMessage(Message msg){
			switch(msg.what){
			case MSG_ZEEMOTE_STICK_UP:
				//sendKey(KeyEvent.KEYCODE_DPAD_UP);
				break;
			case MSG_ZEEMOTE_STICK_DOWN:
				//sendKey(KeyEvent.KEYCODE_DPAD_DOWN);
				break;
			case MSG_ZEEMOTE_STICK_LEFT:
				//sendKey(KeyEvent.KEYCODE_DPAD_LEFT);
				break;
			case MSG_ZEEMOTE_STICK_RIGHT:
				//sendKey(KeyEvent.KEYCODE_DPAD_RIGHT);
				break;				
			case MSG_ZEEMOTE_BUTTON_A:
				//sendKey(KeyEvent.KEYCODE_ENTER);
				openReviewer();
				break;
			case MSG_ZEEMOTE_BUTTON_B:
				//sendKey(KeyEvent.KEYCODE_BACK);
	            if (mCurrentContentView == CONTENT_CONGRATS) {
	            	finishCongrats();
	            } else  {
	            	openDeckPicker();
	            } 
				break;
			case MSG_ZEEMOTE_BUTTON_C:
				sendKey(KeyEvent.KEYCODE_BACK);
				break;
			case MSG_ZEEMOTE_BUTTON_D:
				break;
			}
			super.handleMessage(msg);
		}
	};
    

>>>>>>> 8d7fa293
    private Boolean isValidInt(String test) {
        try {
            Integer.parseInt(test);
            return true;
        } catch (NumberFormatException e) {
            return false;
        }
    }

<<<<<<< HEAD
=======

    protected void sendKey(int keycode) {
	    
    	this.dispatchKeyEvent(new KeyEvent(KeyEvent.ACTION_DOWN,keycode));
		this.dispatchKeyEvent(new KeyEvent(KeyEvent.ACTION_UP,keycode));
		Log.d("Zeemote","dispatched key "+keycode);
	}


	private Boolean isValidLong(String test) {
        try {
            Long.parseLong(test);
            return true;
        } catch (NumberFormatException e) {
            return false;
        }
    }


>>>>>>> 8d7fa293
    private DialogInterface.OnClickListener mDialogSaveListener = new DialogInterface.OnClickListener() {
        @Override
        public void onClick(DialogInterface dialog, int which) {
            Deck deck = AnkiDroidApp.deck();
            deck.setIntVar("newOrder", mSpinnerNewCardOrder.getSelectedItemPosition());
            deck.setIntVar("newSpread", mSpinnerNewCardSchedule.getSelectedItemPosition());
            deck.setIntVar("revOrder", mSpinnerRevCardOrder.getSelectedItemPosition());
            // TODO: mSpinnerFailCardOption
            // FIXME: invalid entries set to zero(unlimited) for now, better to set to default?
            String maxFailText = mEditMaxFailCard.getText().toString();
//            if (!maxFailText.equals(Integer.toString(deck.getFailedCardMax()))) {
//                if (maxFailText.equals("")) {
//                        deck.setFailedCardMax(0);
//                } else if (isValidInt(maxFailText)) {
//                        deck.setFailedCardMax(Integer.parseInt(maxFailText));
//                } else {
//                        mEditMaxFailCard.setText("0");
//                }
//            }
            String inputText = mEditNewPerDay.getText().toString();
            if (!inputText.equals(Integer.toString(deck.getIntVar("newPerDay")))) {
            	if (inputText.equals("")) {
            		deck.setIntVar("newPerDay", 0);
            	} else if (isValidInt(inputText)) {
            		deck.setIntVar("newPerDay", Integer.parseInt(inputText));
            	} else {
            		mEditNewPerDay.setText("0");
            	}
            	updateValuesFromDeck();
            }
<<<<<<< HEAD
//          	deck.setSuspendLeeches(mCheckBoxSuspendLeeches.isChecked());
            // TODO: Update number of due cards after change of per day scheduling
=======
            boolean perDayChanged = deck.getPerDay() ^ mCheckBoxPerDay.isChecked();
          	deck.setPerDay(mCheckBoxPerDay.isChecked());
          	deck.setSuspendLeeches(mCheckBoxSuspendLeeches.isChecked());
>>>>>>> 8d7fa293
            dialog.dismiss();
        }
    };


    @Override
    protected void onCreate(Bundle savedInstanceState) {
        Themes.applyTheme(this);
        super.onCreate(savedInstanceState);

        Log.i(AnkiDroidApp.TAG, "StudyOptions - OnCreate()");

        if (hasErrorFiles()) {
            Intent i = new Intent(this, Feedback.class);
            startActivityForResult(i, REPORT_ERROR);
        }

        SharedPreferences preferences = restorePreferences();
        registerExternalStorageListener();

        activeCramTags = new HashSet<String>();

        initAllContentViews();

        Intent intent = getIntent();
        if (Intent.ACTION_VIEW.equalsIgnoreCase(intent.getAction())
                && intent.getDataString() != null) {
            mDeckFilename = Uri.parse(intent.getDataString()).getPath();
            Log.i(AnkiDroidApp.TAG, "onCreate - deckFilename from VIEW intent: " + mDeckFilename);
        } else if (Intent.ACTION_MAIN.equalsIgnoreCase(intent.getAction())
                && intent.hasExtra(EXTRA_DECK)) {
            mDeckFilename = intent.getStringExtra(EXTRA_DECK);
            Log.i(AnkiDroidApp.TAG, "onCreate - deckFilename from MAIN intent: " + mDeckFilename);
        } else if (savedInstanceState != null) {
            // Use the same deck as last time Ankidroid was used.
            mDeckFilename = savedInstanceState.getString("deckFilename");
            Log.i(AnkiDroidApp.TAG, "onCreate - deckFilename from savedInstanceState: " + mDeckFilename);
        } else {
            // Log.i(AnkiDroidApp.TAG, "onCreate - " + preferences.getAll().toString());
            mDeckFilename = preferences.getString("deckFilename", null);
            Log.i(AnkiDroidApp.TAG, "onCreate - deckFilename from preferences: " + mDeckFilename);
        }
        if (!mSdCardAvailable) {
            showContentView(CONTENT_NO_EXTERNAL_STORAGE);
        } else {
            if (mDeckFilename == null || !new File(mDeckFilename).exists()) {
                showContentView(CONTENT_NO_DECK);
            } else {
            	if ((showDeckPickerOnStartup() || getIntent().getBooleanExtra("startDeckpicker", false)) && !hasErrorFiles()) {
            		openDeckPicker();
            	} else {
            		// Load previous deck.
            		loadPreviousDeck();
            	}
            }
        }

        gestureDetector = new GestureDetector(new MyGestureDetector());
       	gestureListener = new View.OnTouchListener() {
       		public boolean onTouch(View v, MotionEvent event) {
       			if (gestureDetector.onTouchEvent(event)) {
       				return true;
       			}
       			return false;
       		}
       	};

        if (getApiLevel() >= 11) {
            mCompat = new CompatV11();
        } else {
            mCompat = new CompatV3();
        }
        //Zeemote controller initialization
         
		 if (AnkiDroidApp.zeemoteController() == null) AnkiDroidApp.setZeemoteController(new Controller(Controller.CONTROLLER_1));     
		 controllerUi = new ControllerAndroidUi(this, AnkiDroidApp.zeemoteController());
		 com.zeemote.util.Strings zstrings = com.zeemote.util.Strings.getStrings();
		 if (zstrings.isLocaleAvailable(mLocale)){
			 Log.d("Zeemote","Zeemote locale "+mLocale+" is available. Setting.");
			 zstrings.setLocale(mLocale);
		 } else {
			 Log.d("Zeemote","Zeemote locale "+mLocale+" is not available.");
		 }
		 if (mZeemoteEnabled){
		 if (!AnkiDroidApp.zeemoteController().isConnected())
		 {
    		 Log.d("Zeemote","starting connection in onCreate");
			 controllerUi.startConnectionProcess();
		 }
		}
    }


    /** Returns the API level of this device. */
    public static int getApiLevel() {
        try {
            return Integer.parseInt(Build.VERSION.SDK);
        } catch (NumberFormatException e) {
            // If there is an error, return the minimum supported version.
            return 3;
        }
    }


    @Override
    public void onConfigurationChanged(Configuration newConfig){
    	super.onConfigurationChanged(newConfig);
       	setLanguage(mLocale);
    	hideDeckInformation();
        boolean cramChecked = mToggleCram.isChecked();
        boolean limitChecked = mToggleLimit.isChecked();
        boolean limitEnabled = mToggleLimit.isEnabled();
        boolean nightModeChecekd = mNightMode.isChecked();
        boolean swapQA = mSwapQA.isChecked();
        int limitBarVisibility = View.GONE;
        if (mDailyBar != null) {
            limitBarVisibility = mGlobalLimitFrame.getVisibility();
        }

    	initAllContentViews();

    	updateValuesFromDeck();
    	showContentView();
        mToggleCram.setChecked(cramChecked);
        mToggleLimit.setChecked(limitChecked);
        mToggleLimit.setEnabled(limitEnabled);
        mNightMode.setChecked(nightModeChecekd);
        mSwapQA.setChecked(swapQA);
        if (mDailyBar != null) {
            mGlobalLimitFrame.setVisibility(limitBarVisibility);
        }
        showDeckInformation(false);
    }


    /**
* Registers an intent to listen for ACTION_MEDIA_EJECT notifications. The intent will call
* closeExternalStorageFiles() if the external media is going to be ejected, so applications can clean up any files
* they have open.
*/
    public void registerExternalStorageListener() {
        if (mUnmountReceiver == null) {
            mUnmountReceiver = new BroadcastReceiver() {
                @Override
                public void onReceive(Context context, Intent intent) {
                    String action = intent.getAction();
                    if (action.equals(Intent.ACTION_MEDIA_EJECT)) {
                        Log.i(AnkiDroidApp.TAG, "mUnmountReceiver - Action = Media Eject");
                        closeOpenedDeck();
                        showContentView(CONTENT_NO_EXTERNAL_STORAGE);
                        mSdCardAvailable = false;
                    } else if (action.equals(Intent.ACTION_MEDIA_MOUNTED)) {
                        Log.i(AnkiDroidApp.TAG, "mUnmountReceiver - Action = Media Mounted");
                        mSdCardAvailable = true;
                        if (!mInDeckPicker) {
                            loadPreviousDeck();
                        }
                    }
                }
            };
            IntentFilter iFilter = new IntentFilter();
            iFilter.addAction(Intent.ACTION_MEDIA_EJECT);
            iFilter.addAction(Intent.ACTION_MEDIA_MOUNTED);
            iFilter.addDataScheme("file");
            registerReceiver(mUnmountReceiver, iFilter);
        }
    }


    @Override
    protected void onDestroy() {
    	super.onDestroy();
        Log.i(AnkiDroidApp.TAG, "StudyOptions - onDestroy()");
        closeOpenedDeck();
        MetaDB.closeDB();
        if (mUnmountReceiver != null) {
            unregisterReceiver(mUnmountReceiver);
        }
        //Disconnect Zeemote if connected
        if ((AnkiDroidApp.zeemoteController() != null) && (AnkiDroidApp.zeemoteController().isConnected())){
        	try {
        		Log.d("Zeemote","trying to disconnect in onDestroy...");
        		AnkiDroidApp.zeemoteController().disconnect();
        	}
        	catch (IOException ex){
        		Log.e("Zeemote","Error on zeemote disconnection in onDestroy: "+ex.getMessage());
        	}
        }
    }


     @Override
     protected void onPause() {
         if ((AnkiDroidApp.zeemoteController() != null) && (AnkiDroidApp.zeemoteController().isConnected())){ 
         	Log.d("Zeemote","Removing listener in onPause");
         	AnkiDroidApp.zeemoteController().removeButtonListener(this);
         	AnkiDroidApp.zeemoteController().removeJoystickListener(adapter);
     		adapter.removeButtonListener(this);
     		adapter = null;
         }        
    	 
         super.onPause();
         // Update the widget when pausing this activity.
         if (!mInDeckPicker) {
             WidgetStatus.update(getBaseContext());
         }
     }


    @Override
	protected void onResume() {
    	super.onResume();
	      if ((AnkiDroidApp.zeemoteController() != null) && (AnkiDroidApp.zeemoteController().isConnected())){
	    	  Log.d("Zeemote","Adding listener in onResume");
	    	  AnkiDroidApp.zeemoteController().addButtonListener(this);
	      	  adapter = new JoystickToButtonAdapter();
	      	  AnkiDroidApp.zeemoteController().addJoystickListener(adapter);
	      	  adapter.addButtonListener(this);
	      }
	      if ((mCurrentContentView == CONTENT_STUDY_OPTIONS || mCurrentContentView == CONTENT_SESSION_COMPLETE) && mTextDeckName.getVisibility() != View.VISIBLE && (mProgressDialog == null || !mProgressDialog.isShowing())) {
		      showDeckInformation(true);
	      }
	      // check for new day and reset deck if yes
	      if (Utils.isNewDay(PrefSettings.getSharedPrefs(getBaseContext()).getLong("lastTimeOpened", 0)) && (mCurrentContentView == CONTENT_STUDY_OPTIONS || mCurrentContentView == CONTENT_SESSION_COMPLETE)) {
	    	  if (!DeckTask.taskIsRunning()) {
		    	  displayProgressDialogAndLoadDeck();
	    	  }
	      }
	      BroadcastMessages.showDialog();
	}


	@Override
    public boolean onKeyDown(int keyCode, KeyEvent event)  {
        if (keyCode == KeyEvent.KEYCODE_BACK && event.getRepeatCount() == 0) {
            Log.i(AnkiDroidApp.TAG, "StudyOptions - onBackPressed()");
            if (mCurrentContentView == CONTENT_CONGRATS) {
            	finishCongrats();
            } else if (mStartupMode == SUM_DECKPICKER) {
            	openDeckPicker();
            } else {
                closeStudyOptions();            	
            }
            return true;
        }
        return super.onKeyDown(keyCode, event);
    }


    private void closeStudyOptions() {
    	closeStudyOptions(true);
    }
    private void closeStudyOptions(boolean closeDeck) {
        MetaDB.closeDB();
        if (closeDeck && AnkiDroidApp.deck() != null && mSdCardAvailable) {
        	DeckTask.launchDeckTask(DeckTask.TASK_TYPE_CLOSE_DECK, mCloseDeckHandler, new DeckTask.TaskData(AnkiDroidApp.deck(), 0));
        } else {
        	AnkiDroidApp.setDeck(null);
            mCompat.invalidateOptionsMenu(this);
            StudyOptions.this.finish();
        }
    }


    private void restartApp() {
    	// restarts application in order to apply new themes or localisations
    	Intent i = getBaseContext().getPackageManager().getLaunchIntentForPackage(getBaseContext().getPackageName());
        if (AnkiDroidApp.deck() != null && mSdCardAvailable) {
        	AnkiDroidApp.deck().closeDeck();
        }
    	AnkiDroidApp.setDeck(null);
        mCompat.invalidateOptionsMenu(this);
        MetaDB.closeDB();
        StudyOptions.this.finish();
    	startActivity(i);
    }


    private void openReviewer() {
    	if (mCurrentContentView == CONTENT_STUDY_OPTIONS || mCurrentContentView == CONTENT_SESSION_COMPLETE) {
    		Intent reviewer = new Intent(StudyOptions.this, Reviewer.class);
            reviewer.putExtra("deckFilename", mDeckFilename);
    		startActivityForResult(reviewer, REQUEST_REVIEW);
        	if (getApiLevel() > 4) {
       			ActivityTransitionAnimation.slide(this, ActivityTransitionAnimation.LEFT);
        	}
    	} else if (mCurrentContentView == CONTENT_CONGRATS) {
    		startEarlyReview();
    	}
    }


    private void startEarlyReview() {
<<<<<<< HEAD
//		Deck deck = AnkiDroidApp.deck();
//        if (deck != null) {
//            deck.setupReviewEarlyScheduler();
//            deck.reset();
//    		Intent reviewer = new Intent(StudyOptions.this, Reviewer.class);
//            reviewer.putExtra("deckFilename", mDeckFilename);
//            startActivityForResult(reviewer, REQUEST_REVIEW);
//        	if (Integer.valueOf(android.os.Build.VERSION.SDK) > 4) {
//       			MyAnimation.slide(this, MyAnimation.LEFT);
//        	}
//        }
=======
		Deck deck = AnkiDroidApp.deck();
        if (deck != null) {
            deck.setupReviewEarlyScheduler();
            deck.reset();
    		Intent reviewer = new Intent(StudyOptions.this, Reviewer.class);
            reviewer.putExtra("deckFilename", mDeckFilename);
            startActivityForResult(reviewer, REQUEST_REVIEW);
        	if (getApiLevel() > 4) {
       			ActivityTransitionAnimation.slide(this, ActivityTransitionAnimation.LEFT);
        	}
        }
>>>>>>> 8d7fa293
    }


    private void startLearnMore() {
<<<<<<< HEAD
//		Deck deck = AnkiDroidApp.deck();
//        if (deck != null) {
//            deck.setupLearnMoreScheduler();
//            deck.reset();
//    		Intent reviewer = new Intent(StudyOptions.this, Reviewer.class);
//    		reviewer.putExtra("deckFilename", mDeckFilename);
//        	startActivityForResult(reviewer, REQUEST_REVIEW);
//    		if (Integer.valueOf(android.os.Build.VERSION.SDK) > 4) {
//    			MyAnimation.slide(this, MyAnimation.LEFT);
//    		}
//        }
=======
		Deck deck = AnkiDroidApp.deck();
        if (deck != null) {
            deck.setupLearnMoreScheduler();
            deck.reset();
    		Intent reviewer = new Intent(StudyOptions.this, Reviewer.class);
    		reviewer.putExtra("deckFilename", mDeckFilename);
        	startActivityForResult(reviewer, REQUEST_REVIEW);
    		if (getApiLevel() > 4) {
    			ActivityTransitionAnimation.slide(this, ActivityTransitionAnimation.LEFT);
    		}
        }
>>>>>>> 8d7fa293
    }


    private void loadPreviousDeck() {
        Intent deckLoadIntent = new Intent();
        deckLoadIntent.putExtra(OPT_DB, mDeckFilename);
        onActivityResult(PICK_DECK_REQUEST, RESULT_OK, deckLoadIntent);
    }


    private void closeOpenedDeck() {
        if (AnkiDroidApp.deck() != null && mSdCardAvailable) {
            AnkiDroidApp.deck().closeDeck();
            AnkiDroidApp.setDeck(null);
            mCompat.invalidateOptionsMenu(this);
        }
    }


    private boolean hasErrorFiles() {
        for (String file : this.fileList()) {
            if (file.endsWith(".stacktrace")) {
                return true;
            }
        }

        return false;
    }


    private void initAllContentViews() {
        // The main study options view that will be used when there are reviews left.
        mStudyOptionsView = getLayoutInflater().inflate(R.layout.studyoptions, null);
        Themes.setContentStyle(mStudyOptionsView, Themes.CALLER_STUDYOPTIONS);

        mStudyOptionsMain = (View) mStudyOptionsView.findViewById(R.id.studyoptions_main);
        Themes.setWallpaper(mStudyOptionsMain);

        mTextDeckName = (TextView) mStudyOptionsView.findViewById(R.id.studyoptions_deck_name);
        Themes.setTitleStyle(mTextDeckName);

        mStatisticsField = (LinearLayout) mStudyOptionsView.findViewById(R.id.studyoptions_statistic_field);
        Themes.setTextViewStyle(mStatisticsField);

        Themes.setTitleStyle(mStudyOptionsView.findViewById(R.id.studyoptions_bottom));

        mButtonStart = (Button) mStudyOptionsView.findViewById(R.id.studyoptions_start);
        mToggleCram = (ToggleButton) mStudyOptionsView.findViewById(R.id.studyoptions_cram);

        mToggleLimit = (ToggleButton) mStudyOptionsView.findViewById(R.id.studyoptions_limit);

        mCardBrowser = (Button) mStudyOptionsView.findViewById(R.id.studyoptions_card_browser);
        mStatisticsButton = (Button) mStudyOptionsView.findViewById(R.id.studyoptions_statistics);

        mDailyBar = (View) mStudyOptionsView.findViewById(R.id.studyoptions_daily_bar);
        mMatureBar = (View) mStudyOptionsView.findViewById(R.id.studyoptions_mature_bar);
        mGlobalLimitFrame = (View) mStudyOptionsView.findViewById(R.id.studyoptions_global_limit_bars);
        mGlobalLimitBar = (View) mStudyOptionsView.findViewById(R.id.studyoptions_global_limit_bar);
        mGlobalMatLimitBar = (View) mStudyOptionsView.findViewById(R.id.studyoptions_global_mat_limit_bar);
        mGlobalBar = (View) mStudyOptionsView.findViewById(R.id.studyoptions_global_bar);
        mGlobalMatBar = (View) mStudyOptionsView.findViewById(R.id.studyoptions_global_mat_bar);
        mBarsMax = (View) mStudyOptionsView.findViewById(R.id.studyoptions_bars_max);
        if (mDailyBar != null) {
            ViewTreeObserver vto = mBarsMax.getViewTreeObserver();
            vto.addOnGlobalLayoutListener(new OnGlobalLayoutListener() {
                @Override
                public void onGlobalLayout() {
                    mBarsMax.getViewTreeObserver().removeGlobalOnLayoutListener(this);
                    updateStatisticBars();
                }
            });
        }

        mTextReviewsDue = (TextView) mStudyOptionsView.findViewById(R.id.studyoptions_reviews_due);
        mTextReviewsDue.setText("    ");
        mTextNewToday = (TextView) mStudyOptionsView.findViewById(R.id.studyoptions_new_today);
        mTextETA = (TextView) mStudyOptionsView.findViewById(R.id.studyoptions_eta);
        mTextNewTotal = (TextView) mStudyOptionsView.findViewById(R.id.studyoptions_new_total);
        mNightMode = (CheckBox) mStudyOptionsView.findViewById(R.id.studyoptions_night_mode);
        mNightMode.setChecked(mInvertedColors);
        mNightMode.setOnCheckedChangeListener(new CompoundButton.OnCheckedChangeListener() {
            	@Override
            	public void onCheckedChanged(CompoundButton buttonView, boolean isChecked) {
            		if (mInvertedColors != isChecked) {
            			mInvertedColors = isChecked;
                    	savePreferences("invertedColors");
            		}
            	}
            });
        mSwapQA = (CheckBox) mStudyOptionsView.findViewById(R.id.studyoptions_swap);
        mSwapQA.setChecked(mSwap);
<<<<<<< HEAD
        mSwapQA.setOnCheckedChangeListener(new CompoundButton.OnCheckedChangeListener(){
            @Override
            public void onCheckedChanged(CompoundButton buttonView,
            boolean isChecked) {
                if (mSwap != isChecked) {
                	mSwap = isChecked;
                    savePreferences("swapqa");
                }
            }
            });

=======
        mSwapQA.setOnClickListener(new View.OnClickListener() {

        	@Override
            public void onClick(View view) {
            	if (mSwapQA.isChecked()) {
            		showDialog(DIALOG_SWAP_QA);
            	} else if (mSwap){
            		mSwap = false;
            		savePreferences("swapqa");
            	}
        		mSwapQA.setChecked(false);				
            }
        });
>>>>>>> 8d7fa293
        
        mHelp = (TextView) mStudyOptionsView.findViewById(R.id.studyoptions_help);
        mHelp.setOnClickListener(mButtonClickListener);

        mButtonStart.setOnClickListener(mButtonClickListener);
        mToggleCram.setOnClickListener(mButtonClickListener);
        mToggleLimit.setOnClickListener(mButtonClickListener);
        mCardBrowser.setOnClickListener(mButtonClickListener);
        mStatisticsButton.setOnClickListener(mButtonClickListener);

<<<<<<< HEAD
        mDialogMoreOptions = createMoreOptionsDialog();

=======
>>>>>>> 8d7fa293
        // The view to use when there is no deck loaded yet.
        // TODO: Add and init view here.
        mNoDeckView = getLayoutInflater().inflate(R.layout.studyoptions_nodeck, null);
        Themes.setWallpaper(mNoDeckView);

        mTextNoDeckTitle = (TextView) mNoDeckView.findViewById(R.id.studyoptions_nodeck_title);
        Themes.setTitleStyle(mTextNoDeckTitle);
        mTextNoDeckMessage = (TextView) mNoDeckView.findViewById(R.id.studyoptions_nodeck_message);
        Themes.setTextViewStyle(mTextNoDeckMessage);
        mTextNoDeckMessage.setOnClickListener(mButtonClickListener);
        Themes.setTextViewStyle(mTextNoDeckMessage);

        mNoDeckView.findViewById(R.id.studyoptions_load_sample_deck).setOnClickListener(mButtonClickListener);
        mNoDeckView.findViewById(R.id.studyoptions_download_deck).setOnClickListener(mButtonClickListener);
        mNoDeckView.findViewById(R.id.studyoptions_load_other_deck).setOnClickListener(mButtonClickListener);

        // The view that shows the congratulations view.
        mCongratsView = getLayoutInflater().inflate(R.layout.studyoptions_congrats, null);

        Themes.setWallpaper(mCongratsView);
        Themes.setTitleStyle(mCongratsView.findViewById(R.id.studyoptions_congrats_title));

        mTextCongratsMessage = (TextView) mCongratsView.findViewById(R.id.studyoptions_congrats_message);
        Themes.setTextViewStyle(mTextCongratsMessage);

        mTextCongratsMessage.setOnClickListener(mButtonClickListener);
        mButtonCongratsLearnMore = (Button) mCongratsView.findViewById(R.id.studyoptions_congrats_learnmore);
        mButtonCongratsReviewEarly = (Button) mCongratsView.findViewById(R.id.studyoptions_congrats_reviewearly);
        mButtonCongratsSyncDeck = (Button) mCongratsView.findViewById(R.id.studyoptions_congrats_syncdeck);
        mButtonCongratsOpenOtherDeck = (Button) mCongratsView.findViewById(R.id.studyoptions_congrats_open_other_deck);
        mButtonCongratsFinish = (Button) mCongratsView.findViewById(R.id.studyoptions_congrats_finish);

        mButtonCongratsLearnMore.setOnClickListener(mButtonClickListener);
        mButtonCongratsReviewEarly.setOnClickListener(mButtonClickListener);
        mButtonCongratsSyncDeck.setOnClickListener(mButtonClickListener);
        mButtonCongratsOpenOtherDeck.setOnClickListener(mButtonClickListener);
        mButtonCongratsFinish.setOnClickListener(mButtonClickListener);

        // The view to use when there is no external storage available
        mNoExternalStorageView = getLayoutInflater().inflate(R.layout.studyoptions_nostorage, null);
        Themes.setWallpaper(mNoExternalStorageView);
        Themes.setTitleStyle(mNoExternalStorageView.findViewById(R.id.studyoptions_nostorage_title));
        Themes.setTextViewStyle(mNoExternalStorageView.findViewById(R.id.studyoptions_nostorage_message));
    }


    private OnClickListener mSyncConflictResolutionListener = new OnClickListener() {
        @Override
        public void onClick(DialogInterface dialog, int which) {
            switch (which) {
                case DialogInterface.BUTTON_POSITIVE:
                    syncDeck("keepLocal");
                    break;
                case DialogInterface.BUTTON_NEUTRAL:
                    syncDeck("keepRemote");
                    break;
                case DialogInterface.BUTTON_NEGATIVE:
                default:
            }
        }
    };


    private OnClickListener mStatisticListener = new OnClickListener() {
        @Override
        public void onClick(DialogInterface dialog, int which) {
        	if (mStatisticType == -1) {
        		mStatisticType = which;
        		if (mStatisticType != Statistics.TYPE_DECK_SUMMARY) {
        			showDialog(DIALOG_STATISTIC_PERIOD);
        		} else {
        			openStatistics(0);
        		}
        	} else {
        		openStatistics(which);
        	}
        }
    };


<<<<<<< HEAD
        builder.setTitle(res.getString(R.string.connection_error_title));
        builder.setIcon(android.R.drawable.ic_dialog_alert);
        builder.setMessage(res.getString(R.string.connection_error_message));
        builder.setPositiveButton(res.getString(R.string.retry), new OnClickListener() {

            @Override
            public void onClick(DialogInterface dialog, int which) {
                syncDeck(null);
            }
        });
        builder.setNegativeButton(res.getString(R.string.cancel), null);
        mConnectionErrorAlert = builder.create();

        builder = new AlertDialog.Builder(this);
        builder.setTitle(res.getString(R.string.sync_conflict_title));
        builder.setIcon(android.R.drawable.ic_input_get);
        builder.setMessage(res.getString(R.string.sync_conflict_message));
        builder.setPositiveButton(res.getString(R.string.sync_conflict_local), mSyncConflictResolutionListener);
        builder.setNeutralButton(res.getString(R.string.sync_conflict_remote), mSyncConflictResolutionListener);
        builder.setNegativeButton(res.getString(R.string.sync_conflict_cancel), mSyncConflictResolutionListener);
        builder.setCancelable(false);
        mSyncConflictResolutionAlert = builder.create();

        builder = new AlertDialog.Builder(this);
        builder.setTitle(res.getString(R.string.statistics_period_title));
        builder.setIcon(android.R.drawable.ic_menu_sort_by_size);
        builder.setSingleChoiceItems(getResources().getStringArray(R.array.statistics_period_labels), 0, mStatisticListener);
        mStatisticPeriodAlert = builder.create();

        builder.setTitle(res.getString(R.string.statistics_type_title));
        builder.setIcon(android.R.drawable.ic_menu_sort_by_size);
        builder.setSingleChoiceItems(getResources().getStringArray(R.array.statistics_type_labels), Statistics.TYPE_DUE, mStatisticListener);
        mStatisticTypeAlert = builder.create();
    }


    // This has to be called every time we open a new deck AND whenever we edit any tags.
    private void recreateCramTagsDialog() {
        Resources res = getResources();
//
//        // Dialog for selecting the cram tags
//        activeCramTags.clear();
//        allCramTags = AnkiDroidApp.deck().allTags_();
//        Log.i(AnkiDroidApp.TAG, "all cram tags: " + Arrays.toString(allCramTags));
//
//        View contentView = getLayoutInflater().inflate(R.layout.studyoptions_cram_dialog_contents, null);
//        mCramTagsListView = (ListView) contentView.findViewById(R.id.cram_tags_list);
//        mCramTagsListView.setAdapter(new ArrayAdapter<String>(this, R.layout.dialog_check_item,
//                    allCramTags));
//        mCramTagsListView.setOnItemClickListener(new AdapterView.OnItemClickListener() {
//            @Override
//            public void onItemClick(AdapterView<?> parent, View view, int position, long id) {
//                if (((CheckedTextView)view).isChecked()) {
//                    Log.i(AnkiDroidApp.TAG, "unchecked tag: " + allCramTags[position]);
//                    activeCramTags.remove(allCramTags[position]);
//                } else {
//                    Log.i(AnkiDroidApp.TAG, "checked tag: " + allCramTags[position]);
//                    activeCramTags.add(allCramTags[position]);
//                }
//            }
////        });
//        mCramTagsListView.setItemsCanFocus(false);
//        mSpinnerCramOrder = (Spinner) contentView.findViewById(R.id.cram_order_spinner);
//        mSpinnerCramOrder.setSelection(0);
//        mSpinnerCramOrder.setOnItemSelectedListener(new AdapterView.OnItemSelectedListener() {
//            @Override
//            public void onItemSelected(AdapterView<?> parent, View view, int position, long id) {
//                cramOrder = cramOrderList[position];
//            }
//            @Override
//            public void onNothingSelected(AdapterView<?> arg0) {
//                return;
//            }
//        });
//        AlertDialog.Builder builder = new AlertDialog.Builder(this);
//        builder.setTitle(R.string.studyoptions_cram_dialog_title);
//        builder.setPositiveButton(res.getString(R.string.begin_cram), new OnClickListener() {
//            @Override
//            public void onClick(DialogInterface dialog, int which) {
//                mToggleCram.setChecked(true);
//                onCram();
//            }
//        });
//        builder.setNegativeButton(res.getString(R.string.cancel), null);
//        builder.setView(contentView);
//        mCramTagsDialog = builder.create();
    }


    // allTags must be cleared whenever a new deck is opened AND whenever any tags are edited
    private void recreateTagsDialog() {
//        Resources res = getResources();
//        if (allTags == null) {
//            allTags = AnkiDroidApp.deck().allTags_();
//            Log.i(AnkiDroidApp.TAG, "all tags: " + Arrays.toString(allTags));
//        }
//        mSelectedTags.clear();
//        List<String> selectedList = Arrays.asList(Utils.parseTags(getSelectedTags(mSelectedLimitTagText)));
//        int length = allTags.length;
//        boolean[] checked = new boolean[length];
//        for (int i = 0; i < length; i++) {
//            String tag = allTags[i];
//            if (selectedList.contains(tag)) {
//                checked[i] = true;
//                mSelectedTags.add(tag);
//            }
//        }
//        AlertDialog.Builder builder = new AlertDialog.Builder(this);
//        builder.setTitle(R.string.studyoptions_limit_select_tags);
//        builder.setMultiChoiceItems(allTags, checked,
//                new DialogInterface.OnMultiChoiceClickListener() {
//                    public void onClick(DialogInterface dialog, int whichButton, boolean isChecked) {
//                        String tag = allTags[whichButton];
//                        if (!isChecked) {
//                            Log.i(AnkiDroidApp.TAG, "unchecked tag: " + tag);
//                            mSelectedTags.remove(tag);
//                        } else {
//                            Log.i(AnkiDroidApp.TAG, "checked tag: " + tag);
//                            mSelectedTags.add(tag);
//                        }
//                    }
//                });
//        builder.setPositiveButton(res.getString(R.string.select), new OnClickListener() {
//            @Override
//            public void onClick(DialogInterface dialog, int which) {
//                String readableText = mSelectedTags.toString();
//                updateLimitTagText(mSelectedLimitTagText, readableText.substring(1, readableText.length()-1));
//            }
//        });
//        builder.setNegativeButton(res.getString(R.string.cancel),  new OnClickListener() {
//            @Override
//            public void onClick(DialogInterface dialog, int which) {
//                updateLimitTagText(mSelectedLimitTagText, getSelectedTags(mSelectedLimitTagText));
//            }
//        });
//        builder.setOnCancelListener(new OnCancelListener() {
//            @Override
//            public void onCancel(DialogInterface dialog) {
//                updateLimitTagText(mSelectedLimitTagText, getSelectedTags(mSelectedLimitTagText));
//            }
//
//        });
//        mTagsDialog = builder.create();
    }


    private AlertDialog createMoreOptionsDialog() {
        // Custom view for the dialog content.
        View contentView = getLayoutInflater().inflate(R.layout.studyoptions_more_dialog_contents, null);
        mSpinnerNewCardOrder = (Spinner) contentView.findViewById(R.id.studyoptions_new_card_order);
        mSpinnerNewCardSchedule = (Spinner) contentView.findViewById(R.id.studyoptions_new_card_schedule);
        mSpinnerRevCardOrder = (Spinner) contentView.findViewById(R.id.studyoptions_rev_card_order);
        mSpinnerFailCardOption = (Spinner) contentView.findViewById(R.id.studyoptions_fail_card_option);
        mEditMaxFailCard = (EditText) contentView.findViewById(R.id.studyoptions_max_fail_card);
        mEditNewPerDay = (EditText) contentView.findViewById(R.id.studyoptions_new_cards_per_day);
        mCheckBoxPerDay = (CheckBox) contentView.findViewById(R.id.studyoptions_per_day);
        mCheckBoxSuspendLeeches = (CheckBox) contentView.findViewById(R.id.studyoptions_suspend_leeches);

        AlertDialog.Builder builder = new AlertDialog.Builder(this);
        builder.setTitle(R.string.studyoptions_more_dialog_title);
        builder.setPositiveButton(R.string.studyoptions_more_save, mDialogSaveListener);
        builder.setView(contentView);

        return builder.create();
    }


    private void showMoreOptionsDialog() {
        // Update spinner selections from deck prior to showing the dialog.
        Deck deck = AnkiDroidApp.deck();
        mSpinnerNewCardOrder.setSelection(deck.getIntVar("newOrder", true));
        mSpinnerNewCardSchedule.setSelection(deck.getIntVar("newSpread", true));
        mSpinnerRevCardOrder.setSelection(deck.getIntVar("revOrder", true));
        mSpinnerFailCardOption.setVisibility(View.GONE); // TODO: Not implemented yet.
        mEditNewPerDay.setText(String.valueOf(deck.getIntVar("newPerDay", true)));
//        mCheckBoxSuspendLeeches.setChecked(deck.getSuspendLeeches());
//        mEditMaxFailCard.setText("asdf");//String.valueOf(deck.getIntVar("maxFailed")));

        mDialogMoreOptions.show();
    }



//    private void showLimitSessionDialog() {
//        // Update spinner selections from deck prior to showing the dialog.
//        Deck deck = AnkiDroidApp.deck();
//        long timeLimit = deck.getSessionTimeLimit() / 60;
//        long repLimit = deck.getSessionRepLimit();
//        mSessionLimitCheckBox.setChecked(timeLimit + repLimit > 0);
//        if (timeLimit != 0) {
//            mEditSessionTime.setText(String.valueOf(timeLimit));
//        }
//        if (repLimit != 0) {
//            mEditSessionQuestions.setText(String.valueOf(repLimit));
//        }
//
//        updateLimitTagText(LIMIT_NEW_ACTIVE, deck.getVar("newActive"));
//        updateLimitTagText(LIMIT_NEW_INACTIVE, deck.getVar("newInactive"));
//        updateLimitTagText(LIMIT_REV_ACTIVE, deck.getVar("revActive"));
//        updateLimitTagText(LIMIT_REV_INACTIVE, deck.getVar("revInactive"));
//
//        mLimitTagsCheckBox.setChecked(mLimitTagNewActiveCheckBox.isChecked() || mLimitTagNewInactiveCheckBox.isChecked()
//                || mLimitTagRevActiveCheckBox.isChecked() || mLimitTagRevInactiveCheckBox.isChecked());
//
//        mLimitSessionDialog.show();
//    }
=======
	@Override
	protected Dialog onCreateDialog(int id) {
		StyledDialog dialog = null;
		Resources res = getResources();
		StyledDialog.Builder builder = new StyledDialog.Builder(this);

		switch (id) {
		case DIALOG_SYNC_LOG:
	        builder.setTitle(getResources().getString(R.string.sync_log_title));
			builder.setPositiveButton(getResources().getString(R.string.ok), null);
			dialog = builder.create();
			break;

		case DIALOG_NO_SPACE_LEFT:
	        builder.setNegativeButton(getResources().getString(R.string.dont_show_again), new OnClickListener() {

	            @Override
	            public void onClick(DialogInterface dialog, int which) {
	            	PrefSettings.getSharedPrefs(getBaseContext()).edit().putBoolean("dontShowLowMemory", true).commit();
	            }
	        });
		case DIALOG_BACKUP_NO_SPACE_LEFT:
	        builder.setTitle(getResources().getString(R.string.backup_manager_title));
	        builder.setIcon(android.R.drawable.ic_dialog_alert);
	        builder.setPositiveButton(getResources().getString(R.string.ok), null);
			dialog = builder.create();
			break;

		case DIALOG_BACKUP_ERROR:
	        builder.setTitle(getResources().getString(R.string.backup_manager_title));
	        builder.setIcon(android.R.drawable.ic_dialog_alert);
	        builder.setMessage(getResources().getString(R.string.backup_deck_error));
			builder.setPositiveButton(getResources().getString(R.string.ok), null);
			dialog = builder.create();
			break;

		case DIALOG_NO_CONNECTION:
			builder.setTitle(res.getString(R.string.connection_error_title));
	        builder.setIcon(android.R.drawable.ic_dialog_alert);
	        builder.setMessage(res.getString(R.string.connection_needed));
	        builder.setPositiveButton(res.getString(R.string.ok), null);
			dialog = builder.create();
			break;

		case DIALOG_USER_NOT_LOGGED_IN:
	        builder.setTitle(res.getString(R.string.connection_error_title));
	        builder.setIcon(android.R.drawable.ic_dialog_alert);
	        builder.setMessage(res.getString(R.string.no_user_password_error_message));
	        builder.setPositiveButton(res.getString(R.string.log_in), new OnClickListener() {

	            @Override
	            public void onClick(DialogInterface dialog, int which) {
	                Intent myAccount = new Intent(StudyOptions.this, MyAccount.class);
	                myAccount.putExtra("notLoggedIn", true);
	                startActivityForResult(myAccount, LOG_IN);
			        if (getApiLevel() > 4) {
			            ActivityTransitionAnimation.slide(StudyOptions.this, ActivityTransitionAnimation.LEFT);
			        }
	            }
	        });
	        builder.setNegativeButton(res.getString(R.string.cancel), null);
	        dialog = builder.create();
	        break;

		case DIALOG_SWAP_QA:
	        builder.setTitle(getResources().getString(R.string.swap_qa_title));
	        builder.setMessage(getResources().getString(R.string.swap_qa_text));
	        builder.setIcon(android.R.drawable.ic_dialog_alert);
	        builder.setPositiveButton(res.getString(R.string.yes), new OnClickListener() {

	            @Override
	            public void onClick(DialogInterface dialog, int which) {
	            	mSwapQA.setChecked(true);
	        		mSwap = true;
	        		savePreferences("swapqa");
	            }
	        });
	        builder.setNegativeButton(res.getString(R.string.cancel), null);
			dialog = builder.create();
			break;

		case DIALOG_CONNECTION_ERROR:
	        builder.setTitle(res.getString(R.string.connection_error_title));
	        builder.setIcon(android.R.drawable.ic_dialog_alert);
	        builder.setMessage(res.getString(R.string.connection_error_message));
	        builder.setPositiveButton(res.getString(R.string.retry), new OnClickListener() {

	            @Override
	            public void onClick(DialogInterface dialog, int which) {
	                syncDeck(null);
	            }
	        });
	        builder.setNegativeButton(res.getString(R.string.cancel), null);
			dialog = builder.create();
			break;

		case DIALOG_SYNC_CONFLICT_RESOLUTION:
	        builder.setTitle(res.getString(R.string.sync_conflict_title));
	        builder.setIcon(android.R.drawable.ic_input_get);
	        builder.setMessage(res.getString(R.string.sync_conflict_message));
	        builder.setPositiveButton(res.getString(R.string.sync_conflict_local), mSyncConflictResolutionListener);
	        builder.setNeutralButton(res.getString(R.string.sync_conflict_remote), mSyncConflictResolutionListener);
	        builder.setNegativeButton(res.getString(R.string.sync_conflict_cancel), mSyncConflictResolutionListener);
	        builder.setCancelable(false);
			dialog = builder.create();
			break;

		case DIALOG_STATISTIC_PERIOD:
	        builder.setTitle(res.getString(R.string.statistics_period_title));
	        builder.setIcon(android.R.drawable.ic_menu_sort_by_size);
	        builder.setSingleChoiceItems(getResources().getStringArray(R.array.statistics_period_labels), 0, mStatisticListener);
			dialog = builder.create();
			break;

		case DIALOG_STATISTIC_TYPE:
	        builder.setTitle(res.getString(R.string.statistics_type_title));
	        builder.setIcon(android.R.drawable.ic_menu_sort_by_size);
	        builder.setSingleChoiceItems(getResources().getStringArray(R.array.statistics_type_labels), Statistics.TYPE_DUE, mStatisticListener);
	        dialog = builder.create();
			break;

		case DIALOG_DECK_NOT_LOADED:
	        builder.setTitle(res.getString(R.string.backup_manager_title));
	        builder.setIcon(android.R.drawable.ic_dialog_alert);
	        builder.setPositiveButton(res.getString(R.string.retry), new OnClickListener() {

	            @Override
	            public void onClick(DialogInterface dialog, int which) {
	                displayProgressDialogAndLoadDeck();
	            }
	        });
	        builder.setNeutralButton(res.getString(R.string.backup_restore), new OnClickListener() {

	            @Override
	            public void onClick(DialogInterface dialog, int which) {
	            	Resources res = getResources();
	            	mBackups = BackupManager.getDeckBackups(new File(mDeckFilename));
	            	if (mBackups.length == 0) {
	            		StyledDialog.Builder builder = new StyledDialog.Builder(StudyOptions.this);
	            		builder.setTitle(res.getString(R.string.backup_manager_title))
	            			.setIcon(android.R.drawable.ic_dialog_alert)
	            			.setMessage(res.getString(R.string.backup_restore_no_backups))
	            			.setPositiveButton(res.getString(R.string.ok), new Dialog.OnClickListener() {

					            @Override
					            public void onClick(DialogInterface dialog, int which) {
					            	showDialog(DIALOG_DECK_NOT_LOADED);
					            }
						}).setCancelable(true).setOnCancelListener(new OnCancelListener() {

							@Override
							public void onCancel(DialogInterface arg0) {
								showDialog(DIALOG_DECK_NOT_LOADED);
							}
						}).show();
	            	} else {
	            		String[] dates = new String[mBackups.length];
	            		for (int i = 0; i < mBackups.length; i++) {
	            			dates[i] = mBackups[i].getName().replaceAll(".*-(\\d{4}-\\d{2}-\\d{2}).anki", "$1");
	            		}
	            		StyledDialog.Builder builder = new StyledDialog.Builder(StudyOptions.this);
	            		builder.setTitle(res.getString(R.string.backup_restore_select_title))
	            			.setIcon(android.R.drawable.ic_input_get)
	                    	.setSingleChoiceItems(dates, dates.length, new DialogInterface.OnClickListener(){

								@Override
								public void onClick(DialogInterface dialog, int which) {
									DeckTask.launchDeckTask(DeckTask.TASK_TYPE_RESTORE_DECK, mRestoreDeckHandler, new DeckTask.TaskData(null, new String[] {mDeckFilename, mBackups[which].getPath()}, 0, 0));
									dialog.dismiss();
								}
							}).setCancelable(true).setOnCancelListener(new OnCancelListener() {

								@Override
								public void onCancel(DialogInterface arg0) {
									showDialog(DIALOG_DECK_NOT_LOADED);
								}
							}).show();
	        		}
	            }
	        });
	        builder.setNegativeButton(res.getString(R.string.delete_deck_title), new OnClickListener() {

	            @Override
	            public void onClick(DialogInterface dialog, int which) {
	            	Resources res = getResources();
	            	StyledDialog.Builder builder = new StyledDialog.Builder(StudyOptions.this);
	            	builder.setCancelable(true).setTitle(res.getString(R.string.delete_deck_title))
	            		.setIcon(android.R.drawable.ic_dialog_alert)
	            		.setMessage(String.format(res.getString(R.string.delete_deck_message), new File(mDeckFilename).getName().replace(".anki", "")))
	            		.setPositiveButton(res.getString(R.string.delete_deck_confirm), new DialogInterface.OnClickListener() {

							@Override
							public void onClick(DialogInterface dialog, int which) {
								if (BackupManager.moveDeckToBrokenFolder(mDeckFilename)) {
									Themes.showThemedToast(StudyOptions.this, getResources().getString(R.string.delete_deck_success, new File(mDeckFilename).getName().replace(".anki", ""), BackupManager.BROKEN_DECKS_SUFFIX.replace("/", "")), false);
								}
								showContentView(CONTENT_NO_DECK);
							}
						}).setNegativeButton(res.getString(R.string.cancel), new DialogInterface.OnClickListener() {

							@Override
							public void onClick(DialogInterface dialog, int which) {
								showDialog(DIALOG_DECK_NOT_LOADED);
							}
						}).setOnCancelListener(new DialogInterface.OnCancelListener() {

							@Override
							public void onCancel(DialogInterface dialog) {
								showDialog(DIALOG_DECK_NOT_LOADED);
							}
						}).show();
							
	            }
	        });
	        builder.setCancelable(true);
	        builder.setOnCancelListener(new OnCancelListener() {

				@Override
				public void onCancel(DialogInterface arg0) {
					showContentView(CONTENT_DECK_NOT_LOADED);
				}
	        });
	        dialog = builder.create();
			break;
		case DIALOG_MORE:
	        View contentViewMore = getLayoutInflater().inflate(R.layout.studyoptions_more_dialog_contents, null);
	        mSpinnerNewCardOrder = (Spinner) contentViewMore.findViewById(R.id.studyoptions_new_card_order);
	        mSpinnerNewCardSchedule = (Spinner) contentViewMore.findViewById(R.id.studyoptions_new_card_schedule);
	        mSpinnerRevCardOrder = (Spinner) contentViewMore.findViewById(R.id.studyoptions_rev_card_order);
	        mSpinnerFailCardOption = (Spinner) contentViewMore.findViewById(R.id.studyoptions_fail_card_option);
	        mEditMaxFailCard = (EditText) contentViewMore.findViewById(R.id.studyoptions_max_fail_card);
	        mEditNewPerDay = (EditText) contentViewMore.findViewById(R.id.studyoptions_new_cards_per_day);
	        mCheckBoxPerDay = (CheckBox) contentViewMore.findViewById(R.id.studyoptions_per_day);
	        mCheckBoxSuspendLeeches = (CheckBox) contentViewMore.findViewById(R.id.studyoptions_suspend_leeches);

	        builder.setTitle(R.string.studyoptions_more_dialog_title);
	        builder.setPositiveButton(R.string.studyoptions_more_save, mDialogSaveListener);
	        builder.setView(contentViewMore, true);
	        dialog = builder.create();
	        break;

		case DIALOG_DOWNLOAD_SELECTOR:
	        builder.setTitle(res.getString(R.string.menu_download_deck));
	        String[] items;
	    	items = new String[2];
	    	items[0] = res.getString(R.string.menu_download_personal_deck);
	    	items[1] = res.getString(R.string.menu_download_shared_deck);
	        builder.setItems(items, new DialogInterface.OnClickListener() {
				public void onClick(DialogInterface dialog, int item) {
					if (item == 0) {
		            	openPersonalDeckPicker();
					} else {
		            	openSharedDeckPicker();
					}
			    }
			});
	        dialog = builder.create();
	        break;

		case DIALOG_LIMIT_SESSION:
	        // Custom view for the dialog content.
	        View contentView = getLayoutInflater().inflate(R.layout.studyoptions_limit_dialog_contents, null);
	        mEditSessionTime = (EditText) contentView.findViewById(R.id.studyoptions_session_minutes);
	        mEditSessionQuestions = (EditText) contentView.findViewById(R.id.studyoptions_session_questions);
	        mSessionLimitCheckBox = (CheckBox) contentView.findViewById(R.id.studyoptions_limit_session_check);
	        mLimitTagsCheckBox = (CheckBox) contentView.findViewById(R.id.studyoptions_limit_tag_check);
	        mLimitTagNewActiveCheckBox = (CheckBox) contentView.findViewById(R.id.studyoptions_limit_tag_new_active_check);
	        mLimitTagNewInactiveCheckBox = (CheckBox) contentView.findViewById(R.id.studyoptions_limit_tag_new_inactive_check);
	        mLimitTagRevActiveCheckBox = (CheckBox) contentView.findViewById(R.id.studyoptions_limit_tag_rev_active_check);
	        mLimitTagRevInactiveCheckBox = (CheckBox) contentView.findViewById(R.id.studyoptions_limit_tag_rev_inactive_check);
	        mLimitSessionTv1 = (TextView) contentView.findViewById(R.id.studyoptions_limit_session_tv1);
	        mLimitSessionTv2 = (TextView) contentView.findViewById(R.id.studyoptions_limit_session_tv2);
	        mLimitTagTv1 = (TextView) contentView.findViewById(R.id.studyoptions_limit_tag_tv1);
	        mLimitTagTv2 = (TextView) contentView.findViewById(R.id.studyoptions_limit_tag_tv2);
	        mLimitTagTv3 = (TextView) contentView.findViewById(R.id.studyoptions_limit_tag_tv3);
	        mLimitTagTv4 = (TextView) contentView.findViewById(R.id.studyoptions_limit_tag_tv4);
	        mLimitTagTv5 = (TextView) contentView.findViewById(R.id.studyoptions_limit_tag_tv5);
	        mLimitTagTv6 = (TextView) contentView.findViewById(R.id.studyoptions_limit_tag_tv6);
	        mLimitTagTv2.setOnClickListener(mButtonClickListener);
	        mLimitTagTv3.setOnClickListener(mButtonClickListener);
	        mLimitTagTv5.setOnClickListener(mButtonClickListener);
	        mLimitTagTv6.setOnClickListener(mButtonClickListener);

	        mSessionLimitCheckBox.setOnCheckedChangeListener(new CompoundButton.OnCheckedChangeListener(){
	            @Override
	            public void onCheckedChanged(CompoundButton buttonView, boolean isChecked) {
	                mEditSessionTime.setEnabled(isChecked);
	                mEditSessionQuestions.setEnabled(isChecked);
	                if (!isChecked) {
	                    mEditSessionTime.setText("");
	                    mEditSessionQuestions.setText("");
	                    mEditSessionTime.clearFocus();
	                    mEditSessionQuestions.clearFocus();
	                    ((InputMethodManager)getSystemService(Context.INPUT_METHOD_SERVICE)).hideSoftInputFromWindow(mEditSessionTime.getWindowToken(), 0);
	                }
	                int color = getResources().getColor((isChecked) ? R.color.studyoptions_foreground : R.color.studyoptions_foreground_deactivated);
	                mLimitSessionTv1.setTextColor(color);
	                mLimitSessionTv2.setTextColor(color);
	            }
	            });

	        mLimitTagsCheckBox.setOnCheckedChangeListener(new CompoundButton.OnCheckedChangeListener(){
	            @Override
	            public void onCheckedChanged(CompoundButton buttonView, boolean isChecked) {
	                mLimitTagNewActiveCheckBox.setEnabled(isChecked);
	                mLimitTagNewInactiveCheckBox.setEnabled(isChecked);
	                mLimitTagRevActiveCheckBox.setEnabled(isChecked);
	                mLimitTagRevInactiveCheckBox.setEnabled(isChecked);
	                if (!isChecked) {
	                    mLimitTagNewActiveCheckBox.setChecked(false);
	                    mLimitTagNewInactiveCheckBox.setChecked(false);
	                    mLimitTagRevActiveCheckBox.setChecked(false);
	                    mLimitTagRevInactiveCheckBox.setChecked(false);
	                }
	                int color = getResources().getColor((isChecked) ? R.color.studyoptions_foreground : R.color.studyoptions_foreground_deactivated);
	                mLimitTagTv1.setTextColor(color);
	                mLimitTagTv2.setTextColor(color);
	                mLimitTagTv3.setTextColor(color);
	                mLimitTagTv4.setTextColor(color);
	                mLimitTagTv5.setTextColor(color);
	                mLimitTagTv6.setTextColor(color);
	            }
	            });

	        mLimitTagNewActiveCheckBox.setOnCheckedChangeListener(mLimitTagCheckedChangeListener);
	        mLimitTagNewInactiveCheckBox.setOnCheckedChangeListener(mLimitTagCheckedChangeListener);
	        mLimitTagRevActiveCheckBox.setOnCheckedChangeListener(mLimitTagCheckedChangeListener);
	        mLimitTagRevInactiveCheckBox.setOnCheckedChangeListener(mLimitTagCheckedChangeListener);

	        builder.setTitle(R.string.studyoptions_limit_dialog_title);
	        builder.setPositiveButton(R.string.studyoptions_more_save, new DialogInterface.OnClickListener() {

	            @Override
	            public void onClick(DialogInterface dialog, int which) {
	                Deck deck = AnkiDroidApp.deck();
	                boolean changed = false;
	                String textTime = mEditSessionTime.getText().toString();
	                if (!textTime.equals(Long.toString(deck.getSessionTimeLimit() / 60))) {
	                  if (textTime.equals("")) {
	                      deck.setSessionTimeLimit(0);
	                  } else if (isValidLong(textTime)) {
	                      deck.setSessionTimeLimit(Long.parseLong(textTime) * 60);
	                  }
	                }
	                String textReps = mEditSessionQuestions.getText().toString();
	                if (!textReps.equals(Long.toString(deck.getSessionRepLimit()))) {
	                    if (textReps.equals("")) {
	                        deck.setSessionRepLimit(0);
	                    } else if (isValidLong(textReps)) {
	                        deck.setSessionRepLimit(Long.parseLong(textReps));
	                    }
	                    changed = true;
	                }
	                if (!deck.getVar("newActive").equals(mLimitNewActive)) {
	                    deck.setVar("newActive", mLimitNewActive);
	                    changed = true;
	                } 
	                if (!deck.getVar("newInactive").equals(mLimitNewInactive)) {
	                    deck.setVar("newInactive", mLimitNewInactive);
	                    changed = true;
	                } 
	                if (!deck.getVar("revActive").equals(mLimitRevActive)) {
	                    deck.setVar("revActive", mLimitRevActive);
	                    changed = true;
	                } 
	                if (!deck.getVar("revInactive").equals(mLimitRevInactive)) {
	                    deck.setVar("revInactive", mLimitRevInactive);
	                    changed = true;
	                }
	                if (changed) {
	                	resetAndUpdateValuesFromDeck();
	                }
	                mToggleLimit.setChecked((mSessionLimitCheckBox.isChecked() && !(textTime.length() == 0 && textReps.length() == 0)) || (mLimitTagsCheckBox.isChecked() && (mLimitTagNewActiveCheckBox.isChecked() || mLimitTagNewInactiveCheckBox.isChecked()
	                        || mLimitTagRevActiveCheckBox.isChecked() || mLimitTagRevInactiveCheckBox.isChecked())));
	            }
	        });
	        builder.setView(contentView, true);
	        dialog = builder.create();
	        break;
	        
		case DIALOG_TAGS:
			builder.setTitle(R.string.studyoptions_limit_select_tags);
	        builder.setPositiveButton(res.getString(R.string.select), new OnClickListener() {
	            @Override
	            public void onClick(DialogInterface dialog, int which) {
	                String readableText = mSelectedTags.toString();
	                updateLimitTagText(mSelectedLimitTagText, readableText.substring(1, readableText.length()-1));
	            }
	        });
	        builder.setNegativeButton(res.getString(R.string.cancel),  new OnClickListener() {
	            @Override
	            public void onClick(DialogInterface dialog, int which) {
	                updateLimitTagText(mSelectedLimitTagText, getSelectedTags(mSelectedLimitTagText));
	            }
	        });
	        builder.setOnCancelListener(new OnCancelListener() {
	            @Override
	            public void onCancel(DialogInterface dialog) {
	                updateLimitTagText(mSelectedLimitTagText, getSelectedTags(mSelectedLimitTagText));
	            }

	        });
	        dialog = builder.create();
	        break;
		case DIALOG_CRAM:
	        builder.setTitle(R.string.studyoptions_cram_dialog_title);
	        builder.setPositiveButton(res.getString(R.string.begin_cram), new OnClickListener() {
	            @Override
	            public void onClick(DialogInterface dialog, int which) {
	                mToggleCram.setChecked(true);
	                onCram();
	            }
	        });
	        builder.setNegativeButton(res.getString(R.string.cancel), null);

	        Spinner spinner = new Spinner(this);
	        
	        ArrayAdapter adapter = ArrayAdapter.createFromResource(this, R.array.cram_review_order_labels, android.R.layout.simple_spinner_item);
	        adapter.setDropDownViewResource(android.R.layout.simple_spinner_dropdown_item);
	        spinner.setAdapter(adapter);
	        spinner.setSelection(0);
	        spinner.setOnItemSelectedListener(new AdapterView.OnItemSelectedListener() {
	            @Override
	            public void onItemSelected(AdapterView<?> parent, View view, int position, long id) {
	                cramOrder = cramOrderList[position];
	            }
	            @Override
	            public void onNothingSelected(AdapterView<?> arg0) {
	                return;
	            }
	        });

	        builder.setView(spinner, false, true);
	        dialog = builder.create();
	        break;

		case DIALOG_WELCOME:
			builder.setTitle(R.string.studyoptions_welcome_title);
	        WebView view = new WebView(this);
	        view.setBackgroundColor(res.getColor(Themes.getDialogBackgroundColor()));
	        view.loadDataWithBaseURL("", "<html><body text=\"#FFFFFF\" link=\"#E37068\" alink=\"#E37068\" vlink=\"#E37068\">" + res.getString(R.string.studyoptions_welcome_dialog).replace("\n", "<br>") + "</body></html>", "text/html", "UTF-8", "");
	        builder.setView(view, true);
    		builder.setCancelable(true);
			builder.setPositiveButton(res.getString(R.string.yes), new OnClickListener() {
	            @Override
	            public void onClick(DialogInterface dialog, int which) {
		        	PrefSettings.getSharedPrefs(StudyOptions.this.getBaseContext()).edit().putBoolean("firstStart", false).commit();
		        	mNewVersionAlert = null;
		        	loadSampleDeck();
	            }
	        });
	        builder.setNegativeButton(res.getString(R.string.no),  new OnClickListener() {
	            @Override
	            public void onClick(DialogInterface dialog, int which) {
		        	PrefSettings.getSharedPrefs(StudyOptions.this.getBaseContext()).edit().putBoolean("firstStart", false).commit();
		        	if (mNewVersionAlert != null) {
		        		mNewVersionAlert.show();
		        	} else {
		        		BroadcastMessages.checkForNewMessages(StudyOptions.this);
		        	}
	            }
	        });
	        builder.setOnCancelListener(new OnCancelListener() {
	            @Override
	            public void onCancel(DialogInterface dialog) {
		        	if (mNewVersionAlert != null) {
		        		mNewVersionAlert.show();
		        	} else {
		        		BroadcastMessages.checkForNewMessages(StudyOptions.this);
		        	}
	            }

	        });
	        dialog = builder.create();
	        mWelcomeAlert = dialog;
			break;

		default:
			dialog = null;
		}

		return dialog;
	}


	@Override
	protected void onPrepareDialog(int id, Dialog dialog) {
		StyledDialog ad = (StyledDialog)dialog;
		switch (id) {
		case DIALOG_SYNC_CONFLICT_RESOLUTION:
		case DIALOG_NO_SPACE_LEFT:
		case DIALOG_DECK_NOT_LOADED:
		case DIALOG_SYNC_LOG:
			ad.setMessage(mCurrentDialogMessage);
			break;

		case DIALOG_MORE:
	        // Update spinner selections from deck prior to showing the dialog.
	        Deck deck = AnkiDroidApp.deck();
	        if (deck != null) {
		        mSpinnerNewCardOrder.setSelection(deck.getNewCardOrder());
		        mSpinnerNewCardSchedule.setSelection(deck.getNewCardSpacing());
		        mSpinnerRevCardOrder.setSelection(deck.getRevCardOrder());
		        mSpinnerFailCardOption.setVisibility(View.GONE); // TODO: Not implemented yet.
		        mEditMaxFailCard.setText(String.valueOf(deck.getFailedCardMax()));
		        mEditNewPerDay.setText(String.valueOf(deck.getNewCardsPerDay()));
		        mCheckBoxPerDay.setChecked(deck.getPerDay());
		        mCheckBoxSuspendLeeches.setChecked(deck.getSuspendLeeches());	        	
	        }
			break;
			
		case DIALOG_LIMIT_SESSION:
	        // Update spinner selections from deck prior to showing the dialog.
	        Deck deck2 = AnkiDroidApp.deck();
		if (deck2 == null) {
			ad.setEnabled(false);
			return;
		}
	        long timeLimit = deck2.getSessionTimeLimit() / 60;
	        long repLimit = deck2.getSessionRepLimit();
	        mSessionLimitCheckBox.setChecked(timeLimit + repLimit > 0);
	        if (timeLimit != 0) {
	            mEditSessionTime.setText(String.valueOf(timeLimit));
	        }
	        if (repLimit != 0) {
	            mEditSessionQuestions.setText(String.valueOf(repLimit));
	        }

	        updateLimitTagText(LIMIT_NEW_ACTIVE, deck2.getVar("newActive"));
	        updateLimitTagText(LIMIT_NEW_INACTIVE, deck2.getVar("newInactive"));
	        updateLimitTagText(LIMIT_REV_ACTIVE, deck2.getVar("revActive"));
	        updateLimitTagText(LIMIT_REV_INACTIVE, deck2.getVar("revInactive"));

	        mLimitTagsCheckBox.setChecked(mLimitTagNewActiveCheckBox.isChecked() || mLimitTagNewInactiveCheckBox.isChecked()
	                || mLimitTagRevActiveCheckBox.isChecked() || mLimitTagRevInactiveCheckBox.isChecked());
	        break;

		case DIALOG_TAGS:
			Deck deck3 = AnkiDroidApp.deck();
			if (deck3 == null) {
				ad.setEnabled(false);
				return;
			}
	        if (allTags == null) {
	            allTags = deck3.allTags_();
	            Log.i(AnkiDroidApp.TAG, "all tags: " + Arrays.toString(allTags));
		        if (allTags == null) {
		        	Themes.showThemedToast(StudyOptions.this, getResources().getString(R.string.error_insufficient_memory), false);
		        	ad.setEnabled(false);
		        	return;
		        }
	        }
	        mSelectedTags.clear();
	        List<String> selectedList = Arrays.asList(Utils.parseTags(getSelectedTags(mSelectedLimitTagText)));
	        int length = allTags.length;
	        boolean[] checked = new boolean[length];
	        for (int i = 0; i < length; i++) {
	            String tag = allTags[i];
	            if (selectedList.contains(tag)) {
	                checked[i] = true;
	                mSelectedTags.add(tag);
	            }
	        }
	        ad.setMultiChoiceItems(allTags, checked,
	                new DialogInterface.OnClickListener() {
						@Override
						public void onClick(DialogInterface dialog, int which) {
	                        String tag = allTags[which];
	                        if (mSelectedTags.contains(tag)) {
	                            Log.i(AnkiDroidApp.TAG, "unchecked tag: " + tag);
	                            mSelectedTags.remove(tag);
	                        } else {
	                            Log.i(AnkiDroidApp.TAG, "checked tag: " + tag);
	                            mSelectedTags.add(tag);
	                        }							
						}
	                });
	        break;

		case DIALOG_CRAM:
	        activeCramTags.clear();
	        allCramTags = AnkiDroidApp.deck().allTags_();
	        if (allCramTags == null) {
	        	Themes.showThemedToast(StudyOptions.this, getResources().getString(R.string.error_insufficient_memory), false);
	        	ad.setEnabled(false);
	        	return;
	        }
	        ad.setMultiChoiceItems(allCramTags, new boolean[allCramTags.length], 
	        		new DialogInterface.OnClickListener() {
				@Override
				public void onClick(DialogInterface arg0, int which) {
					String tag = allCramTags[which];
					if (activeCramTags.contains(tag)) {
	                    Log.i(AnkiDroidApp.TAG, "unchecked tag: " + tag);
	                    activeCramTags.remove(tag);						
					} else {
	                    Log.i(AnkiDroidApp.TAG, "checked tag: " + tag);
	                    activeCramTags.add(tag);						
					}
				}
	        });
			break;
		}
	}
>>>>>>> 8d7fa293


	private void showContentView(int which) {
        mCurrentContentView = which;
        showContentView();
    }


    private void showContentView() {

        switch (mCurrentContentView) {
            case CONTENT_NO_DECK:
                setTitle(R.string.app_name);
                if (PrefSettings.getSharedPrefs(getBaseContext()).getBoolean("firstStart", true)) {
                    mTextNoDeckTitle.setText(R.string.studyoptions_welcome_title);
                    mTextNoDeckMessage.setText(String.format(
                            getResources().getString(R.string.studyoptions_welcome_message), mPrefDeckPath));
                	showDialog(DIALOG_WELCOME);
                } else {
                    mTextNoDeckTitle.setText(R.string.studyoptions_nodeck_title);
                    mTextNoDeckMessage.setText(String.format(
                            getResources().getString(R.string.studyoptions_nodeck_message), mPrefDeckPath));
                    if (mNewVersionAlert != null) {
                    	mNewVersionAlert.show();
                    }
                }
                setContentView(mNoDeckView);
                break;
            case CONTENT_DECK_NOT_LOADED:
                setTitle(R.string.app_name);
                mTextNoDeckTitle.setText(R.string.studyoptions_deck_not_loaded_title);
                mTextNoDeckMessage.setText(R.string.studyoptions_deck_not_loaded_message);
                setContentView(mNoDeckView);
                break;
            case CONTENT_STUDY_OPTIONS:
            case CONTENT_SESSION_COMPLETE:
                // Enable timeboxing in case it was disabled from the previous deck
//                if ((AnkiDroidApp.deck() != null) && (AnkiDroidApp.deck().name().equals("cram"))) {
//                    mToggleCram.setChecked(false);
//                    mToggleLimit.setEnabled(true);
//                }
                if (mCurrentContentView == CONTENT_STUDY_OPTIONS) {
                    mButtonStart.setText(R.string.studyoptions_start);
                } else {
                    mButtonStart.setText(R.string.studyoptions_continue);
                }
                updateValuesFromDeck();
                setContentView(mStudyOptionsView);
                break;
            case CONTENT_CONGRATS:
                setCongratsMessage();
                updateValuesFromDeck();
                setContentView(mCongratsView);
                break;
            case CONTENT_NO_EXTERNAL_STORAGE:
                setTitle(R.string.app_name);
                setContentView(mNoExternalStorageView);
                break;
        }
    }


    private void setCongratsMessage() {
    	Resources res = getResources();
        Deck deck = AnkiDroidApp.deck();
        if (deck != null) {
    		int newCards = deck.getSched().newTomorrow();
            int revCards = deck.getSched().revTomorrow() + deck.getSched().lrnTomorrow();
            int eta = 0; // TODO
            String newCardsText = res.getQuantityString(R.plurals.studyoptions_congrats_new_cards, newCards, newCards);
            String etaText = res.getQuantityString(R.plurals.studyoptions_congrats_eta, eta, eta);
            mTextCongratsMessage.setText(res.getQuantityString(R.plurals.studyoptions_congrats_message, revCards, revCards, newCardsText, etaText));
        }
    }


    private void resetAndUpdateValuesFromDeck() {
        Deck deck = AnkiDroidApp.deck();
        DeckTask.waitToFinish();
        if (deck != null) {
            deck.reset();
        	updateValuesFromDeck();        	
        }
    }


    private void hideDeckInformation() {
    	setTitle(getResources().getString(R.string.app_name));
        mTextDeckName.setVisibility(View.INVISIBLE);
        mStatisticsField.setVisibility(View.INVISIBLE);
    }


    private void showDeckInformation(boolean fade) {
        mTextDeckName.setVisibility(View.VISIBLE);
        if (fade) {
            mTextDeckName.setAnimation(ViewAnimation.fade(ViewAnimation.FADE_IN, 500, 0));        	
        }
        mStatisticsField.setVisibility(View.VISIBLE);
        if (fade) {
        	mStatisticsField.setAnimation(ViewAnimation.fade(ViewAnimation.FADE_IN, 500, 0));
        }
    }


    private void updateValuesFromDeck() {
        Deck deck = AnkiDroidApp.deck();
        Resources res = getResources();
<<<<<<< HEAD
        if (deck != null) {
        	int[] counts = deck.getSched().counts();
        	int dueCount = counts[Scheduler.COUNTS_REV] + counts[Scheduler.COUNTS_LRN];
            int cardsCount = deck.cardCount();
            setTitle(res.getQuantityString(R.plurals.studyoptions_window_title, dueCount, deck.getDeckName(), dueCount, cardsCount));
=======
        if (deck != null && !mIsClosing) {
            // TODO: updateActives() from anqiqt/ui/main.py
            int dueCount = deck.getDueCount();
            int newTodayCount = deck.getNewCountToday();
            int cardsCount = deck.getCardCount();
            setTitle(res.getQuantityString(R.plurals.studyoptions_window_title, dueCount + newTodayCount, deck.getDeckName(), dueCount + newTodayCount, cardsCount));
>>>>>>> 8d7fa293

            mTextDeckName.setText(deck.getDeckName());

            mTextReviewsDue.setText(String.valueOf(dueCount));
<<<<<<< HEAD
            mTextNewToday.setText(String.valueOf(counts[Scheduler.COUNTS_NEW]));
=======
            mTextNewToday.setText(String.valueOf(newTodayCount));
>>>>>>> 8d7fa293
            String etastr = "-";
            int eta = deck.getSched().eta();
            if (eta != -1) {
            	etastr = Integer.toString(eta / 60);
            }
            mTextETA.setText(etastr);

            boolean limited = deck.isLimitedByGroup();
            StringBuilder sb = new StringBuilder();
            if (limited) {
            	sb.append(String.valueOf(deck.totalNewCardCount(true))).append("/");
            }
            sb.append(String.valueOf(deck.totalNewCardCount(false)));
            mTextNewTotal.setText(sb.toString());

            // Progress bars are not shown on small screens
            if (mDailyBar != null) {
            	double[] yesRates = deck.yesRates();
                mProgressTodayYes = yesRates[0];
                mProgressMatureYes = yesRates[1];
                double[] completion = deck.completionRates(false);
                mProgressMature = completion[0];
                mProgressAll = completion[1];
                if (limited) {
                    mGlobalLimitFrame.setVisibility(View.VISIBLE);
                    double[] completionLimit = deck.completionRates(true);
                    mProgressMatureLimit = completionLimit[0];
                    mProgressAllLimit = completionLimit[1];
                } else {
                    mGlobalLimitFrame.setVisibility(View.GONE);
                }
                updateStatisticBars();
            }
        }
    }


    private void updateStatisticBars() {
        if (mStatisticBarsMax == 0) {
            mStatisticBarsMax = mBarsMax.getWidth();
            mStatisticBarsHeight = mBarsMax.getHeight();
        }
        Utils.updateProgressBars(this, mDailyBar, mProgressTodayYes, mStatisticBarsMax, mStatisticBarsHeight, true);
        Utils.updateProgressBars(this, mMatureBar,mProgressMatureYes, mStatisticBarsMax, mStatisticBarsHeight, true);
        Utils.updateProgressBars(this, mGlobalMatLimitBar, mProgressMatureLimit, mStatisticBarsMax, mStatisticBarsHeight, false);
        Utils.updateProgressBars(this, mGlobalLimitBar, (mProgressAllLimit == 1.0) ? 1.0 : mProgressAllLimit - mProgressMatureLimit, mStatisticBarsMax, mStatisticBarsHeight, false);
        Utils.updateProgressBars(this, mGlobalMatBar, mProgressMature, mStatisticBarsMax, mStatisticBarsHeight, false);
        Utils.updateProgressBars(this, mGlobalBar, (mProgressAll == 1.0) ? 1.0 : mProgressAll - mProgressMature, mStatisticBarsMax, mStatisticBarsHeight, false);
    }


    /*
* Switch schedulers
*/

    private void reset() {
        AnkiDroidApp.deck().reset();
    }


    /**
* Enter cramming mode.
* Currently not supporting cramming from selection of cards, as we don't have a card list view anyway.
*/
    private void onCram() {
//        AnkiDroidApp.deck().setupCramScheduler(activeCramTags.toArray(new String[activeCramTags.size()]), cramOrder);
//        // Timeboxing only supported using the standard scheduler
//        mToggleLimit.setEnabled(false);
//        resetAndUpdateValuesFromDeck();
    }

    /**
* Exit cramming mode.
*/
    private void onCramStop() {
//        AnkiDroidApp.deck().setupStandardScheduler();
//        mToggleLimit.setEnabled(true);
    }

    @Override
    protected void onSaveInstanceState(Bundle outState) {
        Log.i(AnkiDroidApp.TAG, "onSaveInstanceState: " + mDeckFilename);
        // Remember current deck's filename.
        if (mDeckFilename != null) {
            outState.putString("deckFilename", mDeckFilename);
        }
        Log.i(AnkiDroidApp.TAG, "onSaveInstanceState - Ending");
    }


    @Override
    public boolean onCreateOptionsMenu(Menu menu) {
        Utils.addMenuItemInActionBar(menu, Menu.NONE, MENU_OPEN, Menu.NONE, R.string.menu_open_deck,
                R.drawable.ic_menu_manage);
        Utils.addMenuItemInActionBar(menu, Menu.NONE, MENU_SYNC, Menu.NONE, R.string.menu_sync,
                R.drawable.ic_menu_refresh);        	
        Utils.addMenuItem(menu, Menu.NONE, MENU_ADD_FACT, Menu.NONE, R.string.menu_add_card,
                R.drawable.ic_menu_add);
        Utils.addMenuItem(menu, Menu.NONE, MENU_MORE_OPTIONS, Menu.NONE, R.string.studyoptions_more,
                R.drawable.ic_menu_archive);
        Utils.addMenuItem(menu, Menu.NONE, MENU_PREFERENCES, Menu.NONE, R.string.menu_preferences,
                R.drawable.ic_menu_preferences);
        Utils.addMenuItem(menu, Menu.NONE, MENU_ROTATE, Menu.NONE, R.string.menu_rotate,
                android.R.drawable.ic_menu_always_landscape_portrait);        
        Utils.addMenuItem(menu, Menu.NONE, MENU_ZEEMOTE, Menu.NONE, R.string.menu_zeemote,
                R.drawable.ic_menu_zeemote);
        return true;
    }


    @Override
    public boolean onPrepareOptionsMenu(Menu menu) {
        boolean deckChangeable = (AnkiDroidApp.deck() != null) && mSdCardAvailable && !mToggleCram.isChecked();
        menu.findItem(MENU_OPEN).setEnabled(mSdCardAvailable);
        menu.findItem(MENU_ADD_FACT).setEnabled(deckChangeable);
        menu.findItem(MENU_MORE_OPTIONS).setEnabled(deckChangeable);
		menu.findItem(MENU_SYNC).setEnabled(deckChangeable);        	
        return true;
    }


    /** Handles item selections */
    @Override
    public boolean onOptionsItemSelected(MenuItem item) {
        switch (item.getItemId()) {
            case MENU_OPEN:
                openDeckPicker();
                return true;

            case MENU_SYNC:
                syncDeck(null);
                return true;

            case MENU_MORE_OPTIONS:
            	showDialog(DIALOG_MORE);
                return true;

            case MENU_PREFERENCES:
                startActivityForResult(
                        new Intent(StudyOptions.this, Preferences.class),
                        PREFERENCES_UPDATE);
                return true;

            case MENU_ADD_FACT:
            	Intent intent = new Intent(StudyOptions.this, CardEditor.class);
            	intent.putExtra(CardEditor.CARD_EDITOR_ACTION, CardEditor.ADD_CARD);
            	startActivityForResult(intent, ADD_FACT);
<<<<<<< HEAD
                if (Integer.valueOf(android.os.Build.VERSION.SDK) > 4) {
                    MyAnimation.slide(StudyOptions.this, MyAnimation.LEFT);
=======
                if (getApiLevel() > 4) {
                    ActivityTransitionAnimation.slide(StudyOptions.this, ActivityTransitionAnimation.LEFT);
                }
                return true;

            case MENU_ROTATE:
                if (getResources().getConfiguration().orientation == Configuration.ORIENTATION_PORTRAIT) {
                    setRequestedOrientation(ActivityInfo.SCREEN_ORIENTATION_LANDSCAPE);
                } else {
                    setRequestedOrientation(ActivityInfo.SCREEN_ORIENTATION_PORTRAIT);                	
>>>>>>> 8d7fa293
                }
                return true;
            case MENU_ZEEMOTE:
            	
            	Log.d("Zeemote","Locale: "+mLocale);
            	if ((AnkiDroidApp.zeemoteController() != null)) {
            		controllerUi.showControllerMenu();
            	}
            	return true;

            default:
                return super.onOptionsItemSelected(item);
        }
    }


    private void openDeckPicker() {
//        closeOpenedDeck();
        // deckLoaded = false;
        Intent decksPicker = new Intent(StudyOptions.this, DeckPicker.class);
        mInDeckPicker = true;
        startActivityForResult(decksPicker, PICK_DECK_REQUEST);
    	if (getApiLevel() > 4) {
    		ActivityTransitionAnimation.slide(this, ActivityTransitionAnimation.RIGHT);
    	}
        // Log.i(AnkiDroidApp.TAG, "openDeckPicker - Ending");
    }


    private void finishCongrats() {
        mStudyOptionsView.setVisibility(View.INVISIBLE);
        mCongratsView.setVisibility(View.INVISIBLE);
        mCongratsView.setAnimation(ViewAnimation.fade(ViewAnimation.FADE_OUT, 500, 0));
        showContentView(CONTENT_SESSION_COMPLETE);
        mCongratsView.setVisibility(View.VISIBLE);
        mStudyOptionsView.setVisibility(View.VISIBLE);
        mStudyOptionsView.setAnimation(ViewAnimation.fade(ViewAnimation.FADE_IN, 500, 0));
    }


    private void openCardBrowser() {
        Intent cardBrowser = new Intent(StudyOptions.this, CardBrowser.class);
        startActivityForResult(cardBrowser, BROWSE_CARDS);
        if (getApiLevel() > 4) {
            ActivityTransitionAnimation.slide(StudyOptions.this, ActivityTransitionAnimation.LEFT);
        }
    }


    private void openStatistics(int period) {
        if (AnkiDroidApp.deck() != null) {
            DeckTask.launchDeckTask(DeckTask.TASK_TYPE_LOAD_STATISTICS, mLoadStatisticsHandler, new DeckTask.TaskData(this, new String[]{""}, mStatisticType, period));
        }
    }


    private void openGroupSelection() {
        startActivityForResult(
                new Intent(StudyOptions.this, GroupSelector.class),
                GROUP_SELECTOR);
    	if (Integer.valueOf(android.os.Build.VERSION.SDK) > 4) {
   			MyAnimation.slide(StudyOptions.this, MyAnimation.UP);
    	}
    }


    public void openPersonalDeckPicker() {
        if (AnkiDroidApp.isUserLoggedIn()) {
            if (AnkiDroidApp.deck() != null)// && sdCardAvailable)
            {
                AnkiDroidApp.deck().closeDeck();
                AnkiDroidApp.setDeck(null);
                mCompat.invalidateOptionsMenu(this);
            }
            startActivityForResult(
                    new Intent(StudyOptions.this, PersonalDeckPicker.class), DOWNLOAD_PERSONAL_DECK);
        	if (getApiLevel() > 4) {
        		ActivityTransitionAnimation.slide(this, ActivityTransitionAnimation.RIGHT);
        	}
        } else {
        	showDialog(DIALOG_USER_NOT_LOGGED_IN);
        }
    }


    public void openSharedDeckPicker() {
        if (AnkiDroidApp.deck() != null)// && sdCardAvailable)
        {
            AnkiDroidApp.deck().closeDeck();
            AnkiDroidApp.setDeck(null);
            mCompat.invalidateOptionsMenu(this);
        }
        // deckLoaded = false;
        startActivityForResult(new Intent(StudyOptions.this, SharedDeckPicker.class), DOWNLOAD_SHARED_DECK);
    	if (getApiLevel() > 4) {
    		ActivityTransitionAnimation.slide(this, ActivityTransitionAnimation.RIGHT);
    	}
    }


    private void loadSampleDeck() {
        // If decks directory does not exist, create it.
        File decksDirectory = new File(mPrefDeckPath);
        AnkiDroidApp.createDecksDirectoryIfMissing(decksDirectory);

        File sampleDeckFile = new File(mPrefDeckPath, SAMPLE_DECK_NAME);
        if (!sampleDeckFile.exists()) {
            mDeckFilename = sampleDeckFile.getAbsolutePath();
        	DeckTask.launchDeckTask(DeckTask.TASK_TYPE_LOAD_TUTORIAL, mLoadDeckHandler, new DeckTask.TaskData(sampleDeckFile.getAbsolutePath()));
        } else {
        	Intent deckLoadIntent = new Intent();
        	deckLoadIntent.putExtra(OPT_DB, sampleDeckFile.getAbsolutePath());
        	onActivityResult(PICK_DECK_REQUEST, RESULT_OK, deckLoadIntent);
    	}
    }

    private void syncDeckWithPrompt() {
        if (AnkiDroidApp.isUserLoggedIn()) {
            Deck deck = AnkiDroidApp.deck();
            if (deck != null) {
                // Close existing sync progress dialog
                if (mProgressDialog != null && mProgressDialog.isShowing()) {
                    mProgressDialog.dismiss();
                }
                // Prompt user for conflict resolution
                mCurrentDialogMessage = String.format(getResources().getString(R.string.sync_conflict_message), deck.getDeckName());
                showDialog(DIALOG_SYNC_CONFLICT_RESOLUTION);
            }
        } else {
        	showDialog(DIALOG_USER_NOT_LOGGED_IN);
        }
    }


    private void syncDeck(String conflictResolution) {
        SharedPreferences preferences = PrefSettings.getSharedPrefs(getBaseContext());

        String username = preferences.getString("username", "");
        String password = preferences.getString("password", "");

        if (AnkiDroidApp.isUserLoggedIn()) {
            Deck deck = AnkiDroidApp.deck();
            if (deck != null) {
                Log.i(AnkiDroidApp.TAG, "Synchronizing deck " + mDeckFilename + ", conflict resolution: " + conflictResolution);
                Log.i(AnkiDroidApp.TAG, String.format(Utils.ENGLISH_LOCALE, "Before syncing - mod: %f, last sync: %f", deck.getModified(), deck.getLastSync()));            	
            } else {
            	return;
            }
        	if (Deck.isWalEnabled(mDeckFilename)) {
        		deck = null;
        	}
            Connection.syncDeck(mSyncListener, new Connection.Payload(new Object[] { username, password, deck,
                    mDeckFilename, conflictResolution }));
        } else {
        	showDialog(DIALOG_USER_NOT_LOGGED_IN);
        }
    }


    @Override
    protected void onActivityResult(int requestCode, int resultCode, Intent intent) {
        super.onActivityResult(requestCode, resultCode, intent);

        if (resultCode == CONTENT_NO_EXTERNAL_STORAGE) {
            showContentView(CONTENT_NO_EXTERNAL_STORAGE);
        } else if (requestCode == PICK_DECK_REQUEST || requestCode == DOWNLOAD_PERSONAL_DECK
                || requestCode == DOWNLOAD_SHARED_DECK) {
        	if (requestCode == PICK_DECK_REQUEST && resultCode == RESULT_CLOSE) {
        		closeStudyOptions(false);
        	} else if (requestCode == PICK_DECK_REQUEST && resultCode == RESULT_RESTART) {
        		restartApp();
        	}
            // Clean the previous card before showing the first of the new loaded deck (so the transition is not so
            // abrupt)
            // updateCard("");
            // hideSdError();
            // hideDeckErrors();
            mInDeckPicker = false;

            if (requestCode == PICK_DECK_REQUEST && resultCode == RESULT_OK) {
                showContentView(CONTENT_STUDY_OPTIONS);
            } else if ((requestCode == DOWNLOAD_SHARED_DECK || requestCode == DOWNLOAD_PERSONAL_DECK) && resultCode == RESULT_OK) {
            	openDeckPicker();
            	return;
            }
            if (resultCode != RESULT_OK) {
                Log.e(AnkiDroidApp.TAG, "onActivityResult - Deck browser returned with error");
                // Make sure we open the database again in onResume() if user pressed "back"
                // deckSelected = false;
                boolean fileNotDeleted = mDeckFilename != null && new File(mDeckFilename).exists();
            	if (!fileNotDeleted) {
                    AnkiDroidApp.setDeck(null);
                    mCompat.invalidateOptionsMenu(this);
                    showContentView(CONTENT_NO_DECK);
            	} else {
                	showContentView(CONTENT_STUDY_OPTIONS);
                    if (AnkiDroidApp.deck() == null || !AnkiDroidApp.deck().getDeckPath().equals(mDeckFilename)) {
                    	if (resultCode != RESULT_DONT_RELOAD_DECK) {
                            displayProgressDialogAndLoadDeck();
                        }                    	
                    }
            	}
                return;
            }

            if (intent == null) {
                Log.e(AnkiDroidApp.TAG, "onActivityResult - Deck browser returned null intent");
                // Make sure we open the database again in onResume()
                // deckSelected = false;
                displayProgressDialogAndLoadDeck();
                return;
            }
            // A deck was picked. Save it in preferences and use it.
            Log.i(AnkiDroidApp.TAG, "onActivityResult = OK");
            mDeckFilename = intent.getExtras().getString(OPT_DB);
            savePreferences("deckFilename");

            // Log.i(AnkiDroidApp.TAG, "onActivityResult - deckSelected = " + deckSelected);
            if (AnkiDroidApp.deck() == null || !AnkiDroidApp.deck().getDeckPath().equals(mDeckFilename)) {
                boolean updateAllCards = (requestCode == DOWNLOAD_SHARED_DECK);
                displayProgressDialogAndLoadDeck(updateAllCards);	
            }
        } else if (requestCode == PREFERENCES_UPDATE) {
            restorePreferences();
            showContentView();
            if (resultCode == RESULT_RESTART) {
            	restartApp();
            } else if (resultCode == RESULT_RELOAD_DECK) {
            	displayProgressDialogAndLoadDeck();
            }
            // If there is no deck loaded the controls have not to be shown
            // if(deckLoaded && cardsToReview)
            // {
            // showOrHideControls();
            // showOrHideAnswerField();
            // }
        } else if (requestCode == REQUEST_REVIEW) {
            Log.i(AnkiDroidApp.TAG, "Result code = " + resultCode);
            // Return to standard scheduler
            switch (resultCode) {
                case Reviewer.RESULT_SESSION_COMPLETED:
                	showContentView(CONTENT_SESSION_COMPLETE);
                    break;
                case Reviewer.RESULT_NO_MORE_CARDS:
                	showContentView(CONTENT_CONGRATS);
                    break;
                default:
                	showContentView(CONTENT_STUDY_OPTIONS);
                    break;
            }
        } else if (requestCode == ADD_FACT && resultCode == RESULT_OK) {
        	resetAndUpdateValuesFromDeck();
        } else if (requestCode == BROWSE_CARDS && resultCode == RESULT_OK) {
        	resetAndUpdateValuesFromDeck();
        } else if (requestCode == LOG_IN && resultCode == RESULT_OK) {
        	syncDeck(null);
        } else if (requestCode == STATISTICS && mCurrentContentView == CONTENT_CONGRATS) {
        	showContentView(CONTENT_STUDY_OPTIONS);
<<<<<<< HEAD
        } else if (requestCode == GROUP_SELECTOR) {
        	if (resultCode == RESULT_OK) {
            	mToggleLimit.setChecked(true);
        	} else {
            	mToggleLimit.setChecked(false);        		
        	}
    		resetAndUpdateValuesFromDeck();
=======
        } else if (requestCode == REPORT_ERROR) {
  	      // workaround for dialog problems when returning from error reporter
  	      	try {
  	      		if (mWelcomeAlert != null && mWelcomeAlert.isShowing()) {
  	      			mWelcomeAlert.dismiss();
      				mWelcomeAlert.show();
  	      		} else if (mNewVersionAlert != null && mNewVersionAlert.isShowing()) {
  	      			mNewVersionAlert.dismiss();
  	      			mNewVersionAlert.show();
  	      		}
  	      	} catch (IllegalArgumentException e) {
  	      		Log.e(AnkiDroidApp.TAG, "Error on dismissing and showing dialog: " + e);
  	      	}
>>>>>>> 8d7fa293
        }
    }

    private boolean showDeckPickerOnStartup() {
    	switch (mStartupMode) {
    	case SUM_STUDY_OPTIONS:
            return false;

    	case SUM_DECKPICKER:
    		return true;

    	case SUM_DECKPICKER_ON_FIRST_START:
    		return Utils.isNewDay(mLastTimeOpened);

    	default:
    		return false;
    	}
    }

    private void savePreferences(String str) {
        SharedPreferences preferences = PrefSettings.getSharedPrefs(getBaseContext());
        Editor editor = preferences.edit();
        if (str.equals("deckFilename")) {
            editor.putString("deckFilename", mDeckFilename);
        } else if (str.equals("invertedColors")) {
            editor.putBoolean("invertedColors", mInvertedColors);
        } else if (str.equals("swapqa")) {
            editor.putBoolean("swapqa", mSwap);
        }
        editor.commit();
    }


    private SharedPreferences restorePreferences() {
        SharedPreferences preferences = PrefSettings.getSharedPrefs(getBaseContext());
        mPrefDeckPath = preferences.getString("deckPath", AnkiDroidApp.getStorageDirectory());
        mPrefStudyOptions = preferences.getBoolean("study_options", true);
        mStartupMode = Integer.parseInt(preferences.getString("startup_mode",
                Integer.toString(SUM_DECKPICKER_ON_FIRST_START)));
        mSwipeEnabled = preferences.getBoolean("swipe", false);

        mLastTimeOpened = preferences.getLong("lastTimeOpened", 0);
        BroadcastMessages.init(this, mLastTimeOpened);
       	preferences.edit().putLong("lastTimeOpened", System.currentTimeMillis()).commit();

        if (!preferences.getString("lastVersion", "").equals(getVersion())) {
           	mNewVersionAlert = Themes.htmlOkDialog(this, getResources().getString(R.string.new_version_title) + " " + getVersion(), getVersionMessage(), new DialogInterface.OnClickListener() {
    			@Override
    			public void onClick(DialogInterface dialog, int which) {
		        	PrefSettings.getSharedPrefs(StudyOptions.this.getBaseContext()).edit().putString("lastVersion", getVersion()).commit();
		        	mNewVersionAlert = null;
			        BroadcastMessages.checkForNewMessages(StudyOptions.this);
    			}
            }, new DialogInterface.OnCancelListener() {
    			@Override
    			public void onCancel(DialogInterface dialog) {
		        	mNewVersionAlert = null;
			        BroadcastMessages.checkForNewMessages(StudyOptions.this);
    			}
            }, true);
           	AnkiDroidApp.createNoMediaFileIfMissing(new File(mPrefDeckPath));
        } else if (!preferences.getBoolean("firstStart", true)) {
        	BroadcastMessages.checkForNewMessages(this);        		
        }

        // Convert dip to pixel, code in parts from http://code.google.com/p/k9mail/
        final float gestureScale = getResources().getDisplayMetrics().density;
        int sensibility = preferences.getInt("swipeSensibility", 100);
        if (sensibility != 100) {
            float sens = (200 - sensibility) / 100.0f;
            sSwipeMinDistance = (int)(SWIPE_MIN_DISTANCE_DIP * sens * gestureScale + 0.5f);
            sSwipeThresholdVelocity = (int)(SWIPE_THRESHOLD_VELOCITY_DIP * sens * gestureScale + 0.5f);
            sSwipeMaxOffPath = (int)(SWIPE_MAX_OFF_PATH_DIP * Math.sqrt(sens) * gestureScale + 0.5f);
        } else {
            sSwipeMinDistance = (int)(SWIPE_MIN_DISTANCE_DIP * gestureScale + 0.5f);
            sSwipeThresholdVelocity = (int)(SWIPE_THRESHOLD_VELOCITY_DIP * gestureScale + 0.5f);
            sSwipeMaxOffPath = (int)(SWIPE_MAX_OFF_PATH_DIP * gestureScale + 0.5f);
        }

        mInvertedColors = preferences.getBoolean("invertedColors", false);
        mSwap = preferences.getBoolean("swapqa", false);
<<<<<<< HEAD
       	setLanguage(preferences.getString("language", ""));
=======
        mLocale = preferences.getString("language", "");
        mZeemoteEnabled = preferences.getBoolean("zeemote", false);
       	setLanguage(mLocale);


>>>>>>> 8d7fa293
        return preferences;
    }


    private String getVersion() {
    	String versionNumber;
    	try {
            String pkg = this.getPackageName();
            versionNumber = this.getPackageManager().getPackageInfo(pkg, 0).versionName;
        } catch (NameNotFoundException e) {
            versionNumber = "?";
        }
        return versionNumber;
    }


    private String getVersionMessage() {
    	Resources res = getResources();
        StringBuilder builder = new StringBuilder();
        builder.append(res.getString(R.string.new_version_message));
        builder.append("<ul>");
        String[] features = res.getStringArray(R.array.new_version_features);
        for (int i = 0; i < features.length; i++) {
        	builder.append("<li>");
        	builder.append(features[i]);
        	builder.append("</li>");
        }
        builder.append("</ul>");
    	return builder.toString();
    }


    private void setLanguage(String language) {
    	Locale locale;
    	if (language.equals("")) {
        	return;
    	} else {
        	locale = new Locale(language);
    	}
        Configuration config = new Configuration();
        config.locale = locale;
        this.getResources().updateConfiguration(config, this.getResources().getDisplayMetrics());
    }


    private void displayProgressDialogAndLoadDeck() {
        displayProgressDialogAndLoadDeck(false);
    }


    private void displayProgressDialogAndLoadDeck(boolean updateAllCards) {
        Log.i(AnkiDroidApp.TAG, "displayProgressDialogAndLoadDeck - Loading deck " + mDeckFilename);

        // Don't open database again in onResume() until we know for sure this attempt to load the deck is finished
        // deckSelected = true;

        // if(isSdCardMounted())
        // {
        if (mDeckFilename != null && new File(mDeckFilename).exists()) {
            // showControls(false);

        	mToggleCram.setChecked(false);
        	mToggleLimit.setEnabled(true);

            if (updateAllCards) {
                DeckTask.launchDeckTask(DeckTask.TASK_TYPE_LOAD_DECK_AND_UPDATE_CARDS, mLoadDeckHandler,
                        new DeckTask.TaskData(AnkiDroidApp.deck(), mDeckFilename));
            } else {
                DeckTask.launchDeckTask(DeckTask.TASK_TYPE_LOAD_DECK, mLoadDeckHandler, new DeckTask.TaskData(
                		AnkiDroidApp.deck(), mDeckFilename));
            }
        } else {
            if (mDeckFilename == null) {
                Log.i(AnkiDroidApp.TAG, "displayProgressDialogAndLoadDeck - SD card unmounted.");
            } else if (!new File(mDeckFilename).exists()) {
                Log.i(AnkiDroidApp.TAG, "displayProgressDialogAndLoadDeck - The deck " + mDeckFilename + " does not exist.");
            }

            // Show message informing that no deck has been loaded
            // displayDeckNotLoaded();
        }
        // } else
        // {
        // Log.i(AnkiDroidApp.TAG, "displayProgressDialogAndLoadDeck - SD card unmounted.");
        // deckSelected = false;
        // Log.i(AnkiDroidApp.TAG, "displayProgressDialogAndLoadDeck - deckSelected = " + deckSelected);
        // displaySdError();
        // }
    }


    DeckTask.TaskListener mRestoreDeckHandler = new DeckTask.TaskListener() {

    	@Override
        public void onPreExecute() {
            mProgressDialog = ProgressDialog.show(StudyOptions.this, "", getResources()
                    .getString(R.string.backup_restore_deck), true);
        }


        @Override
        public void onPostExecute(DeckTask.TaskData result) {
			switch (result.getInt()) {
    		case BackupManager.RETURN_DECK_RESTORED:
    			displayProgressDialogAndLoadDeck();
    			return;    			
    		case BackupManager.RETURN_ERROR:
    			showDialog(DIALOG_DECK_NOT_LOADED);
        		Themes.showThemedToast(StudyOptions.this, getResources().getString(R.string.backup_restore_error), true);
    			break;
    		case BackupManager.RETURN_NOT_ENOUGH_SPACE:
    			mCurrentDialogMessage = getResources().getString(R.string.backup_deck_no_space_left);
    			showDialog(DIALOG_NO_SPACE_LEFT);
    			break;
    		}
        	if (mProgressDialog != null && mProgressDialog.isShowing()) {
        		mProgressDialog.dismiss();
        	}
        }

		@Override
		public void onProgressUpdate(TaskData... values) {
		}

    };


    DeckTask.TaskListener mLoadDeckHandler = new DeckTask.TaskListener() {

        @Override
        public void onPreExecute() {
            // if(updateDialog == null || !updateDialog.isShowing())
            // {
        	if (mProgressDialog != null && mProgressDialog.isShowing()) {
        		mProgressDialog.setMessage(getResources().getString(R.string.loading_deck));
        	} else {
                mProgressDialog = ProgressDialog.show(StudyOptions.this, "", getResources()
                        .getString(R.string.loading_deck), true, true, new OnCancelListener() {

    						@Override
    						public void onCancel(DialogInterface dialog) {
    							mNewVersionAlert = null;
    				            closeOpenedDeck();
    				            MetaDB.closeDB();
    				            finish();
    						}
                });
        	}
	    	hideDeckInformation();
            // }
        }


        @Override
        public void onPostExecute(DeckTask.TaskData result) {

            // Close the previously opened deck.
            // if (AnkidroidApp.deck() != null)
            // {
            // AnkidroidApp.deck().closeDeck();
            // AnkidroidApp.setDeck(null);
            // mCompat.invalidateOptionsMenu(StudyOptions.this);
            // }

            switch (result.getInt()) {
                case DeckTask.DECK_LOADED:
                    // Set the deck in the application instance, so other activities
                    // can access the loaded deck.
                    AnkiDroidApp.setDeck(result.getDeck());
                    mCompat.invalidateOptionsMenu(StudyOptions.this);

                    updateValuesFromDeck();
                    showContentView(CONTENT_STUDY_OPTIONS);
                    showDeckInformation(true);

                    if (!mPrefStudyOptions) {
                        startActivityForResult(new Intent(StudyOptions.this, Reviewer.class), REQUEST_REVIEW);
                    }
                    int lim;
                    try {
                    	lim = AnkiDroidApp.deck().getConf().getInt("sessionTimeLimit") + AnkiDroidApp.deck().getConf().getInt("sessionRepLimit");
            		} catch (JSONException e) {
            			lim = 0;
            		}
            		mToggleLimit.setChecked(AnkiDroidApp.deck().isLimitedByGroup() || lim > 0);
                    break;

                case DeckTask.DECK_NOT_LOADED:
                	showContentView(CONTENT_STUDY_OPTIONS);
                	mCurrentDialogMessage = getResources().getString(R.string.open_deck_failed, new File(mDeckFilename).getName().replace(".anki", ""), BackupManager.BROKEN_DECKS_SUFFIX.replace("/", ""), getResources().getString(R.string.repair_deck));
        			showDialog(DIALOG_DECK_NOT_LOADED);
                    break;

                case DeckTask.DECK_EMPTY:
                    // displayNoCardsInDeck();
                    break;
                case DeckTask.TUTORIAL_NOT_CREATED:
                	Themes.showThemedToast(StudyOptions.this, getResources().getString(R.string.tutorial_loading_error), false);
                	break;
            }

            // This verification would not be necessary if onConfigurationChanged it's executed correctly (which seems
            // that emulator does not do)
            if (mProgressDialog.isShowing()) {
                try {
                    mProgressDialog.dismiss();
                } catch (Exception e) {
                    Log.e(AnkiDroidApp.TAG, "onPostExecute - Dialog dismiss Exception = " + e.getMessage());
                }
                if (mNewVersionAlert != null) {
                	try {
                        mNewVersionAlert.show();
                    } catch (Exception e) {
                        Log.e(AnkiDroidApp.TAG, "onPostExecute - Show new version dialog exception = " + e.getMessage());
                	}
                }
            }
            Deck deck = AnkiDroidApp.deck();
            if (deck != null) {
//                mToggleLimit.setChecked(deck.isLimitedByTag() || deck.getSessionRepLimit() + deck.getSessionTimeLimit() > 0);
            }
        }


        @Override
        public void onProgressUpdate(DeckTask.TaskData... values) {
        	Resources res = getResources();
        	String message = values[0].getString();
        	if (message == null) {
				switch (values[0].getInt()) {
        		case BackupManager.RETURN_BACKUP_CREATED:
            		Themes.showThemedToast(StudyOptions.this, res.getString(R.string.backup_deck_success), true);
        		case BackupManager.RETURN_TODAY_ALREADY_BACKUP_DONE:
        		case BackupManager.RETURN_DECK_NOT_CHANGED:
            		if (mProgressDialog.isShowing()) {
                		mProgressDialog.setMessage(res.getString(R.string.loading_deck));
                	}
        			break;
        		case BackupManager.RETURN_ERROR:
        			showDialog(DIALOG_BACKUP_ERROR);
        			break;
        		case BackupManager.RETURN_NOT_ENOUGH_SPACE:
        			mCurrentDialogMessage = getResources().getString(R.string.backup_deck_no_space_left);
        			showDialog(DIALOG_BACKUP_NO_SPACE_LEFT);
        			break;
        		case BackupManager.RETURN_LOW_SYSTEM_SPACE:
        			if (!PrefSettings.getSharedPrefs(getBaseContext()).getBoolean("dontShowLowMemory", false)) {
            			mCurrentDialogMessage = getResources().getString(R.string.sd_space_warning, MIN_FREE_SPACE);
            			showDialog(DIALOG_NO_SPACE_LEFT);        				
        			}
        			break;
        		}
        	} else {
        		mProgressDialog.setMessage(message);
        	}
        }
    };


    DeckTask.TaskListener mCloseDeckHandler = new DeckTask.TaskListener() {

        @Override
        public void onPreExecute() {
        	mIsClosing = true;
            mProgressDialog = ProgressDialog.show(StudyOptions.this, "", getResources()
                    .getString(R.string.close_deck), true);
        }


        @Override
        public void onPostExecute(DeckTask.TaskData result) {
        	mIsClosing = false;
        	if (mProgressDialog != null && mProgressDialog.isShowing()) {
        		mProgressDialog.dismiss();
        	}
        	AnkiDroidApp.setDeck(null);
            mCompat.invalidateOptionsMenu(StudyOptions.this);
            StudyOptions.this.finish();
        }


        @Override
        public void onProgressUpdate(DeckTask.TaskData... values) {
        }
    };


    Connection.TaskListener mSyncListener = new Connection.TaskListener() {

        @Override
        public void onDisconnected() {
        	showDialog(DIALOG_NO_CONNECTION);
        }


        @Override
        public void onPostExecute(Payload data) {
            Log.i(AnkiDroidApp.TAG, "onPostExecute");
            if (mProgressDialog != null) {
                mProgressDialog.dismiss();
                setRequestedOrientation(ActivityInfo.SCREEN_ORIENTATION_SENSOR);
            }
            if (data.success) {
<<<<<<< HEAD
                mSyncLogAlert.setMessage(((HashMap<String, String>) data.result).get("message"));
//                AnkiDroidApp.deck().updateCutoff();
=======
            	mCurrentDialogMessage = ((HashMap<String, String>) data.result).get("message");
                AnkiDroidApp.deck().updateCutoff();
>>>>>>> 8d7fa293
                resetAndUpdateValuesFromDeck();
                showDialog(DIALOG_SYNC_LOG);
            } else {
                if (data.returnType == AnkiDroidProxy.SYNC_CONFLICT_RESOLUTION) {
                    // Need to ask user for conflict resolution direction and re-run sync
                    syncDeckWithPrompt();
                } else {
                    String errorMessage = ((HashMap<String, String>) data.result).get("message");
                    if ((errorMessage != null) && (errorMessage.length() > 0)) {
                    	mCurrentDialogMessage = errorMessage;
                    }
                    showDialog(DIALOG_CONNECTION_ERROR);
                }
            }
        }


        @Override
        public void onPreExecute() {
            // Pass
        }


        @Override
        public void onProgressUpdate(Object... values) {
            if (values[0] instanceof Boolean) {
                // This is the part Download missing media of syncing
                Resources res = getResources();
                int total = ((Integer)values[1]).intValue();
                int done = ((Integer)values[2]).intValue();
                values[0] = ((String)values[3]);
                values[1] = res.getString(R.string.sync_downloading_media, done, total);
            }
            if (mProgressDialog == null || !mProgressDialog.isShowing()) {
                mProgressDialog = ProgressDialog.show(StudyOptions.this, (String) values[0], (String) values[1]);
                // Forbid orientation changes as long as progress dialog is shown
                setRequestedOrientation(ActivityInfo.SCREEN_ORIENTATION_NOSENSOR);
            } else {
                mProgressDialog.setTitle((String) values[0]);
                mProgressDialog.setMessage((String) values[1]);
            }
        }

    };


    DeckTask.TaskListener mLoadStatisticsHandler = new DeckTask.TaskListener() {

		@Override
		public void onPostExecute(DeckTask.TaskData result) {
            if (mProgressDialog.isShowing()) {
                try {
                    mProgressDialog.dismiss();
                } catch (Exception e) {
                    Log.e(AnkiDroidApp.TAG, "onPostExecute - Dialog dismiss Exception = " + e.getMessage());
                }
            }
            if (result.getBoolean()) {
		    	if (mStatisticType == Statistics.TYPE_DECK_SUMMARY) {
		    		Statistics.showDeckSummary(StudyOptions.this);
		    	} else {
	            	Intent intent = new Intent(StudyOptions.this, com.ichi2.charts.ChartBuilder.class);
			    	startActivityForResult(intent, STATISTICS);
			        if (getApiLevel() > 4) {
			            ActivityTransitionAnimation.slide(StudyOptions.this, ActivityTransitionAnimation.DOWN);
			        }
		    	}
			}
		}

		@Override
		public void onPreExecute() {
            mProgressDialog = ProgressDialog.show(StudyOptions.this, "", getResources()
                    .getString(R.string.calculating_statistics), true);
		}

		@Override
		public void onProgressUpdate(DeckTask.TaskData... values) {
		}

    };


    class MyGestureDetector extends SimpleOnGestureListener {
    	@Override
        public boolean onFling(MotionEvent e1, MotionEvent e2, float velocityX, float velocityY) {
            if (mSwipeEnabled) {
            	try {
    				if (e1.getX() - e2.getX() > sSwipeMinDistance && Math.abs(velocityX) > sSwipeThresholdVelocity && Math.abs(e1.getY() - e2.getY()) < sSwipeMaxOffPath) {
                        // left
                    	openReviewer();
                    } else if (e2.getX() - e1.getX() > sSwipeMinDistance && Math.abs(velocityX) > sSwipeThresholdVelocity && Math.abs(e1.getY() - e2.getY()) < sSwipeMaxOffPath) {
                        // right
    					openDeckPicker();
                    } else if (e2.getY() - e1.getY() > sSwipeMinDistance && Math.abs(velocityY) > sSwipeThresholdVelocity && Math.abs(e1.getX() - e2.getX()) < sSwipeMaxOffPath) {
                        // down
                    	mStatisticType = 0;
                    	openStatistics(0);
                    } else if (e1.getY() - e2.getY() > sSwipeMinDistance && Math.abs(velocityY) > sSwipeThresholdVelocity && Math.abs(e1.getX() - e2.getX()) < sSwipeMaxOffPath) {
                    	// up
                    	openGroupSelection();
                    }

                }
                catch (Exception e) {
                	Log.e(AnkiDroidApp.TAG, "onFling Exception = " + e.getMessage());
                }
            }
            return false;
        }
    }
    @Override
    public boolean onTouchEvent(MotionEvent event) {
        if (gestureDetector.onTouchEvent(event))
	        return true;
	    else
	    	return false;
    }


    @Override
    protected void onNewIntent(Intent intent) {
        super.onNewIntent(intent);
        String deck = intent.getStringExtra(EXTRA_DECK);
        Log.d(AnkiDroidApp.TAG, "StudyOptions.onNewIntent: " + intent + ", deck=" + deck);
        if (deck != null && !deck.equals(mDeckFilename)) {
            mDeckFilename = deck;
            loadPreviousDeck();
        }
    }


    /**
     * Creates an intent to load a deck given the full pathname of it.
     * <p>
     * The constructed intent is equivalent (modulo the extras) to the open used by the launcher
     * shortcut, which means it will not open a new study options window but bring the existing one
     * to the front.
     */
    public static Intent getLoadDeckIntent(Context context, String deckPath) {
        Intent loadDeckIntent = new Intent(context, StudyOptions.class);
        loadDeckIntent.setAction(Intent.ACTION_MAIN);
        loadDeckIntent.addCategory(Intent.CATEGORY_LAUNCHER);
        loadDeckIntent.setFlags(Intent.FLAG_ACTIVITY_NEW_TASK);
        loadDeckIntent.putExtra(StudyOptions.EXTRA_DECK, deckPath);
        return loadDeckIntent;
    }


	@Override
	public void buttonPressed(ButtonEvent arg0) {
		// TODO Auto-generated method stub
		
	}


	@Override
	public void buttonReleased(ButtonEvent arg0) {
		Log.d("Zeemote","Button released, id: "+arg0.getButtonID());
		Message msg = Message.obtain();
		msg.what = MSG_ZEEMOTE_BUTTON_A + arg0.getButtonID(); //Button A = 0, Button B = 1...
		if ((msg.what >= MSG_ZEEMOTE_BUTTON_A) && (msg.what <= MSG_ZEEMOTE_BUTTON_D)) { //make sure messages from future buttons don't get throug
			this.ZeemoteHandler.sendMessage(msg);
		}
		if (arg0.getButtonID()==-1)
		{
			msg.what = MSG_ZEEMOTE_BUTTON_D+arg0.getButtonGameAction();
			if ((msg.what >= MSG_ZEEMOTE_STICK_UP) && (msg.what <= MSG_ZEEMOTE_STICK_RIGHT)) { //make sure messages from future buttons don't get throug
				this.ZeemoteHandler.sendMessage(msg);
			}
		}
	}
}<|MERGE_RESOLUTION|>--- conflicted
+++ resolved
@@ -20,6 +20,7 @@
 import android.content.BroadcastReceiver;
 import android.content.Context;
 import android.content.DialogInterface;
+import android.content.DialogInterface.OnCancelListener;
 import android.content.DialogInterface.OnClickListener;
 import android.content.Intent;
 import android.content.IntentFilter;
@@ -44,7 +45,10 @@
 import android.view.GestureDetector;
 import android.view.GestureDetector.SimpleOnGestureListener;
 import android.view.ViewTreeObserver.OnGlobalLayoutListener;
+import android.view.inputmethod.InputMethodManager;
 import android.webkit.WebView;
+import android.widget.AdapterView;
+import android.widget.ArrayAdapter;
 import android.widget.Button;
 import android.widget.CheckBox;
 import android.widget.CompoundButton;
@@ -60,17 +64,6 @@
 import com.ichi2.anki.DeckTask.TaskData;
 import com.ichi2.async.Connection;
 import com.ichi2.async.Connection.Payload;
-<<<<<<< HEAD
-import com.ichi2.libanki.Deck;
-import com.ichi2.libanki.Scheduler;
-import com.ichi2.libanki.Utils;
-import com.tomgibara.android.veecheck.util.PrefSettings;
-
-import java.io.File;
-import java.io.IOException;
-import java.io.InputStream;
-import java.util.Calendar;
-=======
 import com.ichi2.compat.Compat;
 import com.ichi2.compat.CompatV11;
 import com.ichi2.compat.CompatV3;
@@ -86,18 +79,13 @@
 import java.io.File;
 import java.io.IOException;
 import java.util.Arrays;
->>>>>>> 8d7fa293
 import java.util.HashMap;
 import java.util.HashSet;
 import java.util.Locale;
 
-<<<<<<< HEAD
 import org.json.JSONException;
 
-public class StudyOptions extends Activity {
-=======
 public class StudyOptions extends Activity implements IButtonListener {
->>>>>>> 8d7fa293
 	
     /**
 * Default database.
@@ -132,16 +120,13 @@
     private static final int ADD_FACT = 6;
     private static final int BROWSE_CARDS = 7;
     private static final int STATISTICS = 8;
-<<<<<<< HEAD
     private static final int GROUP_SELECTOR = 9;
-=======
-    private static final int LOG_IN = 9;
+    private static final int LOG_IN = 10;
     
     public static final int RESULT_RESTART = 100;
     public static final int RESULT_CLOSE = 101;
     public static final int RESULT_RELOAD_DECK = 102;
     public static final int RESULT_DONT_RELOAD_DECK = 103;
->>>>>>> 8d7fa293
 
     /**
 * Constants for selecting which content view to display
@@ -226,20 +211,14 @@
     private long mLastTimeOpened;
     boolean mInvertedColors = false;
     boolean mSwap = false;
-<<<<<<< HEAD
-=======
     String mLocale;
     private boolean mZeemoteEnabled;
->>>>>>> 8d7fa293
 
     /**
 * Alerts to inform the user about different situations
 */
     private ProgressDialog mProgressDialog;
 
-<<<<<<< HEAD
-    /**
-=======
 	/*
 	* Limit session dialog
 	*/
@@ -272,7 +251,6 @@
     private static final int LIMIT_REV_INACTIVE = 3;
 
     /*
->>>>>>> 8d7fa293
 * Cram related
 */
     private StyledDialog mCramTagsDialog;
@@ -419,13 +397,8 @@
                     }
                     return;
                 case R.id.studyoptions_limit:
-<<<<<<< HEAD
                 	mToggleLimit.setChecked(!mToggleLimit.isChecked());
                 	openGroupSelection();
-=======
-                    mToggleLimit.setChecked(!mToggleLimit.isChecked());
-        	       	showDialog(DIALOG_LIMIT_SESSION);
->>>>>>> 8d7fa293
                     return;
                 case R.id.studyoptions_congrats_learnmore:
                 	startLearnMore();
@@ -484,71 +457,12 @@
                         startActivity(new Intent(StudyOptions.this, About.class));
                     }
                     return;
-<<<<<<< HEAD
-=======
-                case R.id.studyoptions_limit_tag_tv2:
-                    if (mLimitTagNewActiveCheckBox.isChecked()) {
-                        mSelectedLimitTagText = LIMIT_NEW_ACTIVE;
-                        showDialog(DIALOG_TAGS);
-                    }
-                    return;
-                case R.id.studyoptions_limit_tag_tv3:
-                    if (mLimitTagNewInactiveCheckBox.isChecked()) {
-                        mSelectedLimitTagText = LIMIT_NEW_INACTIVE;
-                        showDialog(DIALOG_TAGS);
-                    }
-                    return;
-                case R.id.studyoptions_limit_tag_tv5:
-                    if (mLimitTagRevActiveCheckBox.isChecked()) {
-                        mSelectedLimitTagText = LIMIT_REV_ACTIVE;
-                        showDialog(DIALOG_TAGS);
-                    }
-                    return;
-                case R.id.studyoptions_limit_tag_tv6:
-                    if (mLimitTagRevInactiveCheckBox.isChecked()) {
-                        mSelectedLimitTagText = LIMIT_REV_INACTIVE;
-                        showDialog(DIALOG_TAGS);
-                    }
-                    return;
->>>>>>> 8d7fa293
                 default:
                     return;
             }
         }
     };
 
-<<<<<<< HEAD
-    
-=======
-    private CompoundButton.OnCheckedChangeListener mLimitTagCheckedChangeListener = new CompoundButton.OnCheckedChangeListener(){
-
-        @Override
-        public void onCheckedChanged(CompoundButton buttonView, boolean isChecked) {
-            switch (buttonView.getId()) {
-                case R.id.studyoptions_limit_tag_new_active_check:
-                    mSelectedLimitTagText = LIMIT_NEW_ACTIVE;
-                    break;
-                case R.id.studyoptions_limit_tag_new_inactive_check:
-                    mSelectedLimitTagText = LIMIT_NEW_INACTIVE;
-                    break;
-                case R.id.studyoptions_limit_tag_rev_active_check:
-                    mSelectedLimitTagText = LIMIT_REV_ACTIVE;
-                    break;
-                case R.id.studyoptions_limit_tag_rev_inactive_check:
-                    mSelectedLimitTagText = LIMIT_REV_INACTIVE;
-                    break;
-                default:
-                    return;
-            }
-            if (isChecked) {
-                showDialog(DIALOG_TAGS);
-            } else {
-                updateLimitTagText(mSelectedLimitTagText, "");
-            }
-            return;
-        }
-
-    };
 
 	Handler ZeemoteHandler = new Handler() {
 		public void handleMessage(Message msg){
@@ -588,7 +502,6 @@
 	};
     
 
->>>>>>> 8d7fa293
     private Boolean isValidInt(String test) {
         try {
             Integer.parseInt(test);
@@ -598,8 +511,6 @@
         }
     }
 
-<<<<<<< HEAD
-=======
 
     protected void sendKey(int keycode) {
 	    
@@ -609,17 +520,6 @@
 	}
 
 
-	private Boolean isValidLong(String test) {
-        try {
-            Long.parseLong(test);
-            return true;
-        } catch (NumberFormatException e) {
-            return false;
-        }
-    }
-
-
->>>>>>> 8d7fa293
     private DialogInterface.OnClickListener mDialogSaveListener = new DialogInterface.OnClickListener() {
         @Override
         public void onClick(DialogInterface dialog, int which) {
@@ -650,15 +550,14 @@
             	}
             	updateValuesFromDeck();
             }
-<<<<<<< HEAD
-//          	deck.setSuspendLeeches(mCheckBoxSuspendLeeches.isChecked());
-            // TODO: Update number of due cards after change of per day scheduling
-=======
             boolean perDayChanged = deck.getPerDay() ^ mCheckBoxPerDay.isChecked();
           	deck.setPerDay(mCheckBoxPerDay.isChecked());
           	deck.setSuspendLeeches(mCheckBoxSuspendLeeches.isChecked());
->>>>>>> 8d7fa293
             dialog.dismiss();
+            if (perDayChanged){
+                deck.updateCutoff();
+                resetAndUpdateValuesFromDeck();
+            }
         }
     };
 
@@ -679,8 +578,13 @@
         registerExternalStorageListener();
 
         activeCramTags = new HashSet<String>();
+        mSelectedTags = new HashSet<String>();
 
         initAllContentViews();
+
+        if ((AnkiDroidApp.deck() != null) && (AnkiDroidApp.deck().hasFinishScheduler())) {
+            AnkiDroidApp.deck().finishScheduler();
+        }
 
         Intent intent = getIntent();
         if (Intent.ACTION_VIEW.equalsIgnoreCase(intent.getAction())
@@ -951,7 +855,6 @@
 
 
     private void startEarlyReview() {
-<<<<<<< HEAD
 //		Deck deck = AnkiDroidApp.deck();
 //        if (deck != null) {
 //            deck.setupReviewEarlyScheduler();
@@ -963,24 +866,10 @@
 //       			MyAnimation.slide(this, MyAnimation.LEFT);
 //        	}
 //        }
-=======
-		Deck deck = AnkiDroidApp.deck();
-        if (deck != null) {
-            deck.setupReviewEarlyScheduler();
-            deck.reset();
-    		Intent reviewer = new Intent(StudyOptions.this, Reviewer.class);
-            reviewer.putExtra("deckFilename", mDeckFilename);
-            startActivityForResult(reviewer, REQUEST_REVIEW);
-        	if (getApiLevel() > 4) {
-       			ActivityTransitionAnimation.slide(this, ActivityTransitionAnimation.LEFT);
-        	}
-        }
->>>>>>> 8d7fa293
     }
 
 
     private void startLearnMore() {
-<<<<<<< HEAD
 //		Deck deck = AnkiDroidApp.deck();
 //        if (deck != null) {
 //            deck.setupLearnMoreScheduler();
@@ -992,19 +881,6 @@
 //    			MyAnimation.slide(this, MyAnimation.LEFT);
 //    		}
 //        }
-=======
-		Deck deck = AnkiDroidApp.deck();
-        if (deck != null) {
-            deck.setupLearnMoreScheduler();
-            deck.reset();
-    		Intent reviewer = new Intent(StudyOptions.this, Reviewer.class);
-    		reviewer.putExtra("deckFilename", mDeckFilename);
-        	startActivityForResult(reviewer, REQUEST_REVIEW);
-    		if (getApiLevel() > 4) {
-    			ActivityTransitionAnimation.slide(this, ActivityTransitionAnimation.LEFT);
-    		}
-        }
->>>>>>> 8d7fa293
     }
 
 
@@ -1096,19 +972,6 @@
             });
         mSwapQA = (CheckBox) mStudyOptionsView.findViewById(R.id.studyoptions_swap);
         mSwapQA.setChecked(mSwap);
-<<<<<<< HEAD
-        mSwapQA.setOnCheckedChangeListener(new CompoundButton.OnCheckedChangeListener(){
-            @Override
-            public void onCheckedChanged(CompoundButton buttonView,
-            boolean isChecked) {
-                if (mSwap != isChecked) {
-                	mSwap = isChecked;
-                    savePreferences("swapqa");
-                }
-            }
-            });
-
-=======
         mSwapQA.setOnClickListener(new View.OnClickListener() {
 
         	@Override
@@ -1119,10 +982,9 @@
             		mSwap = false;
             		savePreferences("swapqa");
             	}
-        		mSwapQA.setChecked(false);				
+        		mSwapQA.setChecked(false);
             }
         });
->>>>>>> 8d7fa293
         
         mHelp = (TextView) mStudyOptionsView.findViewById(R.id.studyoptions_help);
         mHelp.setOnClickListener(mButtonClickListener);
@@ -1133,11 +995,6 @@
         mCardBrowser.setOnClickListener(mButtonClickListener);
         mStatisticsButton.setOnClickListener(mButtonClickListener);
 
-<<<<<<< HEAD
-        mDialogMoreOptions = createMoreOptionsDialog();
-
-=======
->>>>>>> 8d7fa293
         // The view to use when there is no deck loaded yet.
         // TODO: Add and init view here.
         mNoDeckView = getLayoutInflater().inflate(R.layout.studyoptions_nodeck, null);
@@ -1218,214 +1075,6 @@
     };
 
 
-<<<<<<< HEAD
-        builder.setTitle(res.getString(R.string.connection_error_title));
-        builder.setIcon(android.R.drawable.ic_dialog_alert);
-        builder.setMessage(res.getString(R.string.connection_error_message));
-        builder.setPositiveButton(res.getString(R.string.retry), new OnClickListener() {
-
-            @Override
-            public void onClick(DialogInterface dialog, int which) {
-                syncDeck(null);
-            }
-        });
-        builder.setNegativeButton(res.getString(R.string.cancel), null);
-        mConnectionErrorAlert = builder.create();
-
-        builder = new AlertDialog.Builder(this);
-        builder.setTitle(res.getString(R.string.sync_conflict_title));
-        builder.setIcon(android.R.drawable.ic_input_get);
-        builder.setMessage(res.getString(R.string.sync_conflict_message));
-        builder.setPositiveButton(res.getString(R.string.sync_conflict_local), mSyncConflictResolutionListener);
-        builder.setNeutralButton(res.getString(R.string.sync_conflict_remote), mSyncConflictResolutionListener);
-        builder.setNegativeButton(res.getString(R.string.sync_conflict_cancel), mSyncConflictResolutionListener);
-        builder.setCancelable(false);
-        mSyncConflictResolutionAlert = builder.create();
-
-        builder = new AlertDialog.Builder(this);
-        builder.setTitle(res.getString(R.string.statistics_period_title));
-        builder.setIcon(android.R.drawable.ic_menu_sort_by_size);
-        builder.setSingleChoiceItems(getResources().getStringArray(R.array.statistics_period_labels), 0, mStatisticListener);
-        mStatisticPeriodAlert = builder.create();
-
-        builder.setTitle(res.getString(R.string.statistics_type_title));
-        builder.setIcon(android.R.drawable.ic_menu_sort_by_size);
-        builder.setSingleChoiceItems(getResources().getStringArray(R.array.statistics_type_labels), Statistics.TYPE_DUE, mStatisticListener);
-        mStatisticTypeAlert = builder.create();
-    }
-
-
-    // This has to be called every time we open a new deck AND whenever we edit any tags.
-    private void recreateCramTagsDialog() {
-        Resources res = getResources();
-//
-//        // Dialog for selecting the cram tags
-//        activeCramTags.clear();
-//        allCramTags = AnkiDroidApp.deck().allTags_();
-//        Log.i(AnkiDroidApp.TAG, "all cram tags: " + Arrays.toString(allCramTags));
-//
-//        View contentView = getLayoutInflater().inflate(R.layout.studyoptions_cram_dialog_contents, null);
-//        mCramTagsListView = (ListView) contentView.findViewById(R.id.cram_tags_list);
-//        mCramTagsListView.setAdapter(new ArrayAdapter<String>(this, R.layout.dialog_check_item,
-//                    allCramTags));
-//        mCramTagsListView.setOnItemClickListener(new AdapterView.OnItemClickListener() {
-//            @Override
-//            public void onItemClick(AdapterView<?> parent, View view, int position, long id) {
-//                if (((CheckedTextView)view).isChecked()) {
-//                    Log.i(AnkiDroidApp.TAG, "unchecked tag: " + allCramTags[position]);
-//                    activeCramTags.remove(allCramTags[position]);
-//                } else {
-//                    Log.i(AnkiDroidApp.TAG, "checked tag: " + allCramTags[position]);
-//                    activeCramTags.add(allCramTags[position]);
-//                }
-//            }
-////        });
-//        mCramTagsListView.setItemsCanFocus(false);
-//        mSpinnerCramOrder = (Spinner) contentView.findViewById(R.id.cram_order_spinner);
-//        mSpinnerCramOrder.setSelection(0);
-//        mSpinnerCramOrder.setOnItemSelectedListener(new AdapterView.OnItemSelectedListener() {
-//            @Override
-//            public void onItemSelected(AdapterView<?> parent, View view, int position, long id) {
-//                cramOrder = cramOrderList[position];
-//            }
-//            @Override
-//            public void onNothingSelected(AdapterView<?> arg0) {
-//                return;
-//            }
-//        });
-//        AlertDialog.Builder builder = new AlertDialog.Builder(this);
-//        builder.setTitle(R.string.studyoptions_cram_dialog_title);
-//        builder.setPositiveButton(res.getString(R.string.begin_cram), new OnClickListener() {
-//            @Override
-//            public void onClick(DialogInterface dialog, int which) {
-//                mToggleCram.setChecked(true);
-//                onCram();
-//            }
-//        });
-//        builder.setNegativeButton(res.getString(R.string.cancel), null);
-//        builder.setView(contentView);
-//        mCramTagsDialog = builder.create();
-    }
-
-
-    // allTags must be cleared whenever a new deck is opened AND whenever any tags are edited
-    private void recreateTagsDialog() {
-//        Resources res = getResources();
-//        if (allTags == null) {
-//            allTags = AnkiDroidApp.deck().allTags_();
-//            Log.i(AnkiDroidApp.TAG, "all tags: " + Arrays.toString(allTags));
-//        }
-//        mSelectedTags.clear();
-//        List<String> selectedList = Arrays.asList(Utils.parseTags(getSelectedTags(mSelectedLimitTagText)));
-//        int length = allTags.length;
-//        boolean[] checked = new boolean[length];
-//        for (int i = 0; i < length; i++) {
-//            String tag = allTags[i];
-//            if (selectedList.contains(tag)) {
-//                checked[i] = true;
-//                mSelectedTags.add(tag);
-//            }
-//        }
-//        AlertDialog.Builder builder = new AlertDialog.Builder(this);
-//        builder.setTitle(R.string.studyoptions_limit_select_tags);
-//        builder.setMultiChoiceItems(allTags, checked,
-//                new DialogInterface.OnMultiChoiceClickListener() {
-//                    public void onClick(DialogInterface dialog, int whichButton, boolean isChecked) {
-//                        String tag = allTags[whichButton];
-//                        if (!isChecked) {
-//                            Log.i(AnkiDroidApp.TAG, "unchecked tag: " + tag);
-//                            mSelectedTags.remove(tag);
-//                        } else {
-//                            Log.i(AnkiDroidApp.TAG, "checked tag: " + tag);
-//                            mSelectedTags.add(tag);
-//                        }
-//                    }
-//                });
-//        builder.setPositiveButton(res.getString(R.string.select), new OnClickListener() {
-//            @Override
-//            public void onClick(DialogInterface dialog, int which) {
-//                String readableText = mSelectedTags.toString();
-//                updateLimitTagText(mSelectedLimitTagText, readableText.substring(1, readableText.length()-1));
-//            }
-//        });
-//        builder.setNegativeButton(res.getString(R.string.cancel),  new OnClickListener() {
-//            @Override
-//            public void onClick(DialogInterface dialog, int which) {
-//                updateLimitTagText(mSelectedLimitTagText, getSelectedTags(mSelectedLimitTagText));
-//            }
-//        });
-//        builder.setOnCancelListener(new OnCancelListener() {
-//            @Override
-//            public void onCancel(DialogInterface dialog) {
-//                updateLimitTagText(mSelectedLimitTagText, getSelectedTags(mSelectedLimitTagText));
-//            }
-//
-//        });
-//        mTagsDialog = builder.create();
-    }
-
-
-    private AlertDialog createMoreOptionsDialog() {
-        // Custom view for the dialog content.
-        View contentView = getLayoutInflater().inflate(R.layout.studyoptions_more_dialog_contents, null);
-        mSpinnerNewCardOrder = (Spinner) contentView.findViewById(R.id.studyoptions_new_card_order);
-        mSpinnerNewCardSchedule = (Spinner) contentView.findViewById(R.id.studyoptions_new_card_schedule);
-        mSpinnerRevCardOrder = (Spinner) contentView.findViewById(R.id.studyoptions_rev_card_order);
-        mSpinnerFailCardOption = (Spinner) contentView.findViewById(R.id.studyoptions_fail_card_option);
-        mEditMaxFailCard = (EditText) contentView.findViewById(R.id.studyoptions_max_fail_card);
-        mEditNewPerDay = (EditText) contentView.findViewById(R.id.studyoptions_new_cards_per_day);
-        mCheckBoxPerDay = (CheckBox) contentView.findViewById(R.id.studyoptions_per_day);
-        mCheckBoxSuspendLeeches = (CheckBox) contentView.findViewById(R.id.studyoptions_suspend_leeches);
-
-        AlertDialog.Builder builder = new AlertDialog.Builder(this);
-        builder.setTitle(R.string.studyoptions_more_dialog_title);
-        builder.setPositiveButton(R.string.studyoptions_more_save, mDialogSaveListener);
-        builder.setView(contentView);
-
-        return builder.create();
-    }
-
-
-    private void showMoreOptionsDialog() {
-        // Update spinner selections from deck prior to showing the dialog.
-        Deck deck = AnkiDroidApp.deck();
-        mSpinnerNewCardOrder.setSelection(deck.getIntVar("newOrder", true));
-        mSpinnerNewCardSchedule.setSelection(deck.getIntVar("newSpread", true));
-        mSpinnerRevCardOrder.setSelection(deck.getIntVar("revOrder", true));
-        mSpinnerFailCardOption.setVisibility(View.GONE); // TODO: Not implemented yet.
-        mEditNewPerDay.setText(String.valueOf(deck.getIntVar("newPerDay", true)));
-//        mCheckBoxSuspendLeeches.setChecked(deck.getSuspendLeeches());
-//        mEditMaxFailCard.setText("asdf");//String.valueOf(deck.getIntVar("maxFailed")));
-
-        mDialogMoreOptions.show();
-    }
-
-
-
-//    private void showLimitSessionDialog() {
-//        // Update spinner selections from deck prior to showing the dialog.
-//        Deck deck = AnkiDroidApp.deck();
-//        long timeLimit = deck.getSessionTimeLimit() / 60;
-//        long repLimit = deck.getSessionRepLimit();
-//        mSessionLimitCheckBox.setChecked(timeLimit + repLimit > 0);
-//        if (timeLimit != 0) {
-//            mEditSessionTime.setText(String.valueOf(timeLimit));
-//        }
-//        if (repLimit != 0) {
-//            mEditSessionQuestions.setText(String.valueOf(repLimit));
-//        }
-//
-//        updateLimitTagText(LIMIT_NEW_ACTIVE, deck.getVar("newActive"));
-//        updateLimitTagText(LIMIT_NEW_INACTIVE, deck.getVar("newInactive"));
-//        updateLimitTagText(LIMIT_REV_ACTIVE, deck.getVar("revActive"));
-//        updateLimitTagText(LIMIT_REV_INACTIVE, deck.getVar("revInactive"));
-//
-//        mLimitTagsCheckBox.setChecked(mLimitTagNewActiveCheckBox.isChecked() || mLimitTagNewInactiveCheckBox.isChecked()
-//                || mLimitTagRevActiveCheckBox.isChecked() || mLimitTagRevInactiveCheckBox.isChecked());
-//
-//        mLimitSessionDialog.show();
-//    }
-=======
 	@Override
 	protected Dialog onCreateDialog(int id) {
 		StyledDialog dialog = null;
@@ -2030,7 +1679,6 @@
 			break;
 		}
 	}
->>>>>>> 8d7fa293
 
 
 	private void showContentView(int which) {
@@ -2139,29 +1787,16 @@
     private void updateValuesFromDeck() {
         Deck deck = AnkiDroidApp.deck();
         Resources res = getResources();
-<<<<<<< HEAD
         if (deck != null) {
         	int[] counts = deck.getSched().counts();
         	int dueCount = counts[Scheduler.COUNTS_REV] + counts[Scheduler.COUNTS_LRN];
             int cardsCount = deck.cardCount();
             setTitle(res.getQuantityString(R.plurals.studyoptions_window_title, dueCount, deck.getDeckName(), dueCount, cardsCount));
-=======
-        if (deck != null && !mIsClosing) {
-            // TODO: updateActives() from anqiqt/ui/main.py
-            int dueCount = deck.getDueCount();
-            int newTodayCount = deck.getNewCountToday();
-            int cardsCount = deck.getCardCount();
-            setTitle(res.getQuantityString(R.plurals.studyoptions_window_title, dueCount + newTodayCount, deck.getDeckName(), dueCount + newTodayCount, cardsCount));
->>>>>>> 8d7fa293
 
             mTextDeckName.setText(deck.getDeckName());
 
             mTextReviewsDue.setText(String.valueOf(dueCount));
-<<<<<<< HEAD
             mTextNewToday.setText(String.valueOf(counts[Scheduler.COUNTS_NEW]));
-=======
-            mTextNewToday.setText(String.valueOf(newTodayCount));
->>>>>>> 8d7fa293
             String etastr = "-";
             int eta = deck.getSched().eta();
             if (eta != -1) {
@@ -2218,6 +1853,12 @@
 */
 
     private void reset() {
+        reset(false);
+    }
+    private void reset(boolean priorities) {
+        if (priorities) {
+            AnkiDroidApp.deck().updateAllPriorities();
+        }
         AnkiDroidApp.deck().reset();
     }
 
@@ -2309,10 +1950,6 @@
             	Intent intent = new Intent(StudyOptions.this, CardEditor.class);
             	intent.putExtra(CardEditor.CARD_EDITOR_ACTION, CardEditor.ADD_CARD);
             	startActivityForResult(intent, ADD_FACT);
-<<<<<<< HEAD
-                if (Integer.valueOf(android.os.Build.VERSION.SDK) > 4) {
-                    MyAnimation.slide(StudyOptions.this, MyAnimation.LEFT);
-=======
                 if (getApiLevel() > 4) {
                     ActivityTransitionAnimation.slide(StudyOptions.this, ActivityTransitionAnimation.LEFT);
                 }
@@ -2323,7 +1960,6 @@
                     setRequestedOrientation(ActivityInfo.SCREEN_ORIENTATION_LANDSCAPE);
                 } else {
                     setRequestedOrientation(ActivityInfo.SCREEN_ORIENTATION_PORTRAIT);                	
->>>>>>> 8d7fa293
                 }
                 return true;
             case MENU_ZEEMOTE:
@@ -2582,7 +2218,6 @@
         	syncDeck(null);
         } else if (requestCode == STATISTICS && mCurrentContentView == CONTENT_CONGRATS) {
         	showContentView(CONTENT_STUDY_OPTIONS);
-<<<<<<< HEAD
         } else if (requestCode == GROUP_SELECTOR) {
         	if (resultCode == RESULT_OK) {
             	mToggleLimit.setChecked(true);
@@ -2590,7 +2225,6 @@
             	mToggleLimit.setChecked(false);        		
         	}
     		resetAndUpdateValuesFromDeck();
-=======
         } else if (requestCode == REPORT_ERROR) {
   	      // workaround for dialog problems when returning from error reporter
   	      	try {
@@ -2604,7 +2238,6 @@
   	      	} catch (IllegalArgumentException e) {
   	      		Log.e(AnkiDroidApp.TAG, "Error on dismissing and showing dialog: " + e);
   	      	}
->>>>>>> 8d7fa293
         }
     }
 
@@ -2686,15 +2319,11 @@
 
         mInvertedColors = preferences.getBoolean("invertedColors", false);
         mSwap = preferences.getBoolean("swapqa", false);
-<<<<<<< HEAD
-       	setLanguage(preferences.getString("language", ""));
-=======
         mLocale = preferences.getString("language", "");
         mZeemoteEnabled = preferences.getBoolean("zeemote", false);
        	setLanguage(mLocale);
 
 
->>>>>>> 8d7fa293
         return preferences;
     }
 
@@ -2998,13 +2627,8 @@
                 setRequestedOrientation(ActivityInfo.SCREEN_ORIENTATION_SENSOR);
             }
             if (data.success) {
-<<<<<<< HEAD
-                mSyncLogAlert.setMessage(((HashMap<String, String>) data.result).get("message"));
-//                AnkiDroidApp.deck().updateCutoff();
-=======
             	mCurrentDialogMessage = ((HashMap<String, String>) data.result).get("message");
                 AnkiDroidApp.deck().updateCutoff();
->>>>>>> 8d7fa293
                 resetAndUpdateValuesFromDeck();
                 showDialog(DIALOG_SYNC_LOG);
             } else {
