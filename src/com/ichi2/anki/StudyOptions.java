/***************************************************************************************
 * This program is free software; you can redistribute it and/or modify it under        *
 * the terms of the GNU General Public License as published by the Free Software        *
 * Foundation; either version 3 of the License, or (at your option) any later           *
 * version.                                                                             *
 *                                                                                      *
 * This program is distributed in the hope that it will be useful, but WITHOUT ANY      *
 * WARRANTY; without even the implied warranty of MERCHANTABILITY or FITNESS FOR A      *
 * PARTICULAR PURPOSE. See the GNU General Public License for more details.             *
 *                                                                                      *
 * You should have received a copy of the GNU General Public License along with         *
 * this program.  If not, see <http://www.gnu.org/licenses/>.                           *
 ****************************************************************************************/

package com.ichi2.anki;

import android.app.Activity;
import android.app.AlertDialog;
import android.app.ProgressDialog;
import android.content.BroadcastReceiver;
import android.content.Context;
import android.content.DialogInterface;
import android.content.DialogInterface.OnClickListener;
import android.content.Intent;
import android.content.IntentFilter;
import android.content.SharedPreferences;
import android.content.SharedPreferences.Editor;
import android.content.res.Resources;
import android.net.Uri;
import android.os.Bundle;
import android.util.Log;
import android.view.Menu;
import android.view.MenuItem;
import android.view.SubMenu;
import android.view.View;
import android.view.Window;
import android.widget.AdapterView;
import android.widget.ArrayAdapter;
import android.widget.Button;
import android.widget.CheckBox;
import android.widget.CheckedTextView;
import android.widget.EditText;
import android.widget.ListView;
import android.widget.Spinner;
import android.widget.TextView;
import android.widget.ToggleButton;

import com.ichi2.async.Connection;
import com.ichi2.async.Connection.Payload;
import com.tomgibara.android.veecheck.util.PrefSettings;

import java.io.File;
import java.io.IOException;
import java.io.InputStream;
import java.util.Arrays;
import java.util.HashSet;

public class StudyOptions extends Activity {
    /**
     * Default database.
     */
    public static final String OPT_DB = "com.ichi2.anki.deckFilename";

    /**
<<<<<<< HEAD
=======
     * Tag for logging messages
     */
    private static final String TAG = "AnkiDroid";

    /**
>>>>>>> 7f3da1cf
     * Filename of the sample deck to load
     */
    private static final String SAMPLE_DECK_NAME = "country-capitals.anki";

    /**
     * Menus
     */
    private static final int MENU_OPEN = 1;
    private static final int SUBMENU_DOWNLOAD = 2;
    private static final int MENU_DOWNLOAD_PERSONAL_DECK = 21;
    private static final int MENU_DOWNLOAD_SHARED_DECK = 22;
    private static final int MENU_SYNC = 3;
    private static final int MENU_MY_ACCOUNT = 4;
    private static final int MENU_PREFERENCES = 5;
    private static final int MENU_ADD_FACT = 6;
    private static final int MENU_ABOUT = 7;

    /**
     * Available options performed by other activities
     */
    private static final int PICK_DECK_REQUEST = 0;
    private static final int PREFERENCES_UPDATE = 1;
    private static final int REQUEST_REVIEW = 2;
    private static final int DOWNLOAD_PERSONAL_DECK = 3;
    private static final int DOWNLOAD_SHARED_DECK = 4;
    private static final int REPORT_ERROR = 5;

    /**
     * Constants for selecting which content view to display
     */
    private static final int CONTENT_NO_DECK = 0;
    private static final int CONTENT_STUDY_OPTIONS = 1;
    private static final int CONTENT_CONGRATS = 2;
    private static final int CONTENT_DECK_NOT_LOADED = 3;
    private static final int CONTENT_SESSION_COMPLETE = 4;
    public static final int CONTENT_NO_EXTERNAL_STORAGE = 5;

    /**
     * Download Manager Service stub
     */
    // private IDownloadManagerService mService = null;

    /**
     * Broadcast that informs us when the sd card is about to be unmounted
     */
    private BroadcastReceiver mUnmountReceiver = null;

    private boolean mSdCardAvailable = AnkiDroidApp.isSdCardMounted();

    /**
     * Preferences
     */
    private String mPrefDeckPath;
    private boolean mPrefStudyOptions;
    // private boolean deckSelected;
    private boolean mInDeckPicker;
    private String mDeckFilename;

    private int mCurrentContentView;

    /**
     * Alerts to inform the user about different situations
     */
    private ProgressDialog mProgressDialog;
    private AlertDialog mNoConnectionAlert;
    private AlertDialog mUserNotLoggedInAlert;
    private AlertDialog mConnectionErrorAlert;

    /*
     * Cram related
     */
    private AlertDialog mCramTagsDialog;
    private String allCramTags[];
    private HashSet<String> activeCramTags;
    private String cramOrder;
    private static final String[] cramOrderList = {"modified", "created", "random()"};

    /**
     * UI elements for "Study Options" view
     */
    private View mStudyOptionsView;
    private Button mButtonStart;
<<<<<<< HEAD
=======
    private ToggleButton mToggleCram;

>>>>>>> 7f3da1cf
    private TextView mTextTitle;
    private TextView mTextDeckName;
    private TextView mTextReviewsDue;
    private TextView mTextNewToday;
    private TextView mTextNewTotal;
    private EditText mEditNewPerDay;
    private EditText mEditSessionTime;
    private EditText mEditSessionQuestions;

    /**
     * UI elements for "More Options" dialog
     */
    private AlertDialog mDialogMoreOptions;
    private Spinner mSpinnerNewCardOrder;
    private Spinner mSpinnerNewCardSchedule;
    private Spinner mSpinnerRevCardOrder;
    private Spinner mSpinnerFailCardOption;
    
    private CheckBox mCheckBoxPerDay;

    /**
     * UI elements for "No Deck" view
     */
    private View mNoDeckView;
    private TextView mTextNoDeckTitle;
    private TextView mTextNoDeckMessage;

    /**
     * UI elements for "Congrats" view
     */
    private View mCongratsView;
    private TextView mTextCongratsMessage;
    private Button mButtonCongratsLearnMore;
    private Button mButtonCongratsReviewEarly;
    private Button mButtonCongratsFinish;

    /**
     * UI elements for "No External Storage Available" view
     */
    private View mNoExternalStorageView;

    /**
     * UI elements for "Cram Tags" view
     */
    private ListView mCramTagsListView;
    private Spinner mSpinnerCramOrder;
    
    /**
     * Callbacks for UI events
     */
    private View.OnClickListener mButtonClickListener = new View.OnClickListener() {
        @Override
        public void onClick(View v) {
            switch (v.getId()) {
                case R.id.studyoptions_start:
                    // finish();
                    Intent reviewer = new Intent(StudyOptions.this, Reviewer.class);
                    reviewer.putExtra("deckFilename", mDeckFilename);
                    startActivityForResult(reviewer, REQUEST_REVIEW);
                    return;
                case R.id.studyoptions_cram:
                    if (mToggleCram.isChecked()) {
                        activeCramTags.clear();
                        cramOrder = cramOrderList[0];
                        recreateCramTagsDialog();
                        mCramTagsDialog.show();
                    } else {
                        onCramStop();
                    }
                    return;
                case R.id.studyoptions_more:
                    showMoreOptionsDialog();
                    return;
                case R.id.studyoptions_load_sample_deck:
                    loadSampleDeck();
                    return;
                case R.id.studyoptions_load_other_deck:
                    openDeckPicker();
                    return;
                default:
                    return;
            }
        }
    };


    private Boolean isValidInt(String test) {
        try {
            Integer.parseInt(test);
            return true;
        } catch (NumberFormatException e) {
            return false;
        }
    }


    private Boolean isValidLong(String test) {
        try {
            Long.parseLong(test);
            return true;
        } catch (NumberFormatException e) {
            return false;
        }
    }

    private View.OnFocusChangeListener mEditFocusListener = new View.OnFocusChangeListener() {
        @Override
        public void onFocusChange(View v, boolean hasFocus) {
            Deck deck = AnkiDroidApp.deck();
            if (!hasFocus) {
                String inputText = ((EditText) v).getText().toString();

                switch (v.getId()) {
                    case R.id.studyoptions_new_cards_per_day:
                        if (isValidInt(inputText)) {
                            deck.setNewCardsPerDay(Integer.parseInt(inputText));
                            updateValuesFromDeck();
                        } else {
                            ((EditText) v).setText(Integer.toString(deck.getNewCardsPerDay()));
                        }
                        return;
                    case R.id.studyoptions_session_minutes:
                        if (isValidLong(inputText)) {
                            deck.setSessionTimeLimit(Long.parseLong(inputText) * 60);
                            updateValuesFromDeck();
                        } else {
                            ((EditText) v).setText(Long.toString(deck.getSessionTimeLimit() / 60));
                        }

                        return;
                    case R.id.studyoptions_session_questions:
                        if (isValidLong(inputText)) {
                            deck.setSessionRepLimit(Long.parseLong(inputText));
                            updateValuesFromDeck();
                        } else {
                            ((EditText) v).setText(Long.toString(deck.getSessionRepLimit()));
                        }
                        return;
                    default:
                        return;
                }
            }
        }
    };

    private DialogInterface.OnClickListener mDialogSaveListener = new DialogInterface.OnClickListener() {
        @Override
        public void onClick(DialogInterface dialog, int which) {
            Deck deck = AnkiDroidApp.deck();
            deck.setNewCardOrder(mSpinnerNewCardOrder.getSelectedItemPosition());
            deck.setNewCardSpacing(mSpinnerNewCardSchedule.getSelectedItemPosition());
            deck.setRevCardOrder(mSpinnerRevCardOrder.getSelectedItemPosition());
            // TODO: mSpinnerFailCardOption
            deck.setPerDay(mCheckBoxPerDay.isChecked());

            dialog.dismiss();
        }
    };


    @Override
    protected void onCreate(Bundle savedInstanceState) {
        super.onCreate(savedInstanceState);

        Log.i(AnkiDroidApp.TAG, "StudyOptions Activity");

        if (hasErrorFiles()) {
            Intent i = new Intent(this, ErrorReporter.class);
            startActivityForResult(i, REPORT_ERROR);
        }

        SharedPreferences preferences = restorePreferences();
        registerExternalStorageListener();

        requestWindowFeature(Window.FEATURE_INDETERMINATE_PROGRESS);

        activeCramTags = new HashSet<String>();

        initAllContentViews();
        initAllDialogs();

        // Enable timeboxing in case it was disabled from the previous deck
        mEditNewPerDay.setEnabled(true);
        mEditSessionTime.setEnabled(true);
        mEditSessionQuestions.setEnabled(true);
        mStudyOptionsView.findViewById(R.id.studyoptions_more).setEnabled(true);
        if ((AnkiDroidApp.deck() != null) && (AnkiDroidApp.deck().hasFinishScheduler())) {
            AnkiDroidApp.deck().finishScheduler();
        }

        Intent intent = getIntent();
        if ("android.intent.action.VIEW".equalsIgnoreCase(intent.getAction()) && intent.getDataString() != null) {
            mDeckFilename = Uri.parse(intent.getDataString()).getPath();
            Log.i(AnkiDroidApp.TAG, "onCreate - deckFilename from intent: " + mDeckFilename);
        } else if (savedInstanceState != null) {
            // Use the same deck as last time Ankidroid was used.
            mDeckFilename = savedInstanceState.getString("deckFilename");
            Log.i(AnkiDroidApp.TAG, "onCreate - deckFilename from savedInstanceState: " + mDeckFilename);
        } else {
            Log.i(AnkiDroidApp.TAG, "onCreate - " + preferences.getAll().toString());
            mDeckFilename = preferences.getString("deckFilename", null);
            Log.i(AnkiDroidApp.TAG, "onCreate - deckFilename from preferences: " + mDeckFilename);
        }

        if (!mSdCardAvailable) {
            showContentView(CONTENT_NO_EXTERNAL_STORAGE);
        } else {
            if (mDeckFilename == null || !new File(mDeckFilename).exists()) {
                showContentView(CONTENT_NO_DECK);
            } else {
                // Load previous deck.
                loadPreviousDeck();
            }
        }
    }


    /**
     * Registers an intent to listen for ACTION_MEDIA_EJECT notifications. The intent will call
     * closeExternalStorageFiles() if the external media is going to be ejected, so applications can clean up any files
     * they have open.
     */
    public void registerExternalStorageListener() {
        if (mUnmountReceiver == null) {
            mUnmountReceiver = new BroadcastReceiver() {
                @Override
                public void onReceive(Context context, Intent intent) {
                    String action = intent.getAction();
                    if (action.equals(Intent.ACTION_MEDIA_EJECT)) {
                        Log.i(AnkiDroidApp.TAG, "mUnmountReceiver - Action = Media Eject");
                        closeOpenedDeck();
                        showContentView(CONTENT_NO_EXTERNAL_STORAGE);
                        mSdCardAvailable = false;
                    } else if (action.equals(Intent.ACTION_MEDIA_MOUNTED)) {
                        Log.i(AnkiDroidApp.TAG, "mUnmountReceiver - Action = Media Mounted");
                        mSdCardAvailable = true;
                        if (!mInDeckPicker) {
                            loadPreviousDeck();
                        }
                    }
                }
            };
            IntentFilter iFilter = new IntentFilter();
            iFilter.addAction(Intent.ACTION_MEDIA_EJECT);
            iFilter.addAction(Intent.ACTION_MEDIA_MOUNTED);
            iFilter.addDataScheme("file");
            registerReceiver(mUnmountReceiver, iFilter);
        }
    }


    @Override
    protected void onDestroy() {
        super.onDestroy();
        Log.i(AnkiDroidApp.TAG, "StudyOptions - onDestroy()");
        if (mUnmountReceiver != null) {
            unregisterReceiver(mUnmountReceiver);
        }
    }


    private void loadPreviousDeck() {
        Intent deckLoadIntent = new Intent();
        deckLoadIntent.putExtra(OPT_DB, mDeckFilename);
        onActivityResult(PICK_DECK_REQUEST, RESULT_OK, deckLoadIntent);
    }


    private void closeOpenedDeck() {
        if (AnkiDroidApp.deck() != null && mSdCardAvailable) {
            AnkiDroidApp.deck().closeDeck();
            AnkiDroidApp.setDeck(null);
        }
    }


    private boolean hasErrorFiles() {
        for (String file : this.fileList()) {
            if (file.endsWith(".stacktrace")) {
                return true;
            }
        }

        return false;
    }


    private void initAllContentViews() {
        // The main study options view that will be used when there are reviews left.
        mStudyOptionsView = getLayoutInflater().inflate(R.layout.studyoptions, null);

        mTextTitle = (TextView) mStudyOptionsView.findViewById(R.id.studyoptions_title);
        mTextDeckName = (TextView) mStudyOptionsView.findViewById(R.id.studyoptions_deck_name);

        mButtonStart = (Button) mStudyOptionsView.findViewById(R.id.studyoptions_start);
        mToggleCram = (ToggleButton) mStudyOptionsView.findViewById(R.id.studyoptions_cram);
        mStudyOptionsView.findViewById(R.id.studyoptions_more).setOnClickListener(mButtonClickListener);

        mTextReviewsDue = (TextView) mStudyOptionsView.findViewById(R.id.studyoptions_reviews_due);
        mTextNewToday = (TextView) mStudyOptionsView.findViewById(R.id.studyoptions_new_today);
        mTextNewTotal = (TextView) mStudyOptionsView.findViewById(R.id.studyoptions_new_total);

        mEditNewPerDay = (EditText) mStudyOptionsView.findViewById(R.id.studyoptions_new_cards_per_day);
        mEditSessionTime = (EditText) mStudyOptionsView.findViewById(R.id.studyoptions_session_minutes);
        mEditSessionQuestions = (EditText) mStudyOptionsView.findViewById(R.id.studyoptions_session_questions);

        mButtonStart.setOnClickListener(mButtonClickListener);
        mToggleCram.setOnClickListener(mButtonClickListener);
        mEditNewPerDay.setOnFocusChangeListener(mEditFocusListener);
        mEditSessionTime.setOnFocusChangeListener(mEditFocusListener);
        mEditSessionQuestions.setOnFocusChangeListener(mEditFocusListener);

        mDialogMoreOptions = createMoreOptionsDialog();

        // The view to use when there is no deck loaded yet.
        // TODO: Add and init view here.
        mNoDeckView = getLayoutInflater().inflate(R.layout.studyoptions_nodeck, null);

        mTextNoDeckTitle = (TextView) mNoDeckView.findViewById(R.id.studyoptions_nodeck_title);
        mTextNoDeckMessage = (TextView) mNoDeckView.findViewById(R.id.studyoptions_nodeck_message);

        mNoDeckView.findViewById(R.id.studyoptions_load_sample_deck).setOnClickListener(mButtonClickListener);
        mNoDeckView.findViewById(R.id.studyoptions_load_other_deck).setOnClickListener(mButtonClickListener);

        // The view that shows the congratulations view.
        mCongratsView = getLayoutInflater().inflate(R.layout.studyoptions_congrats, null);

        mTextCongratsMessage = (TextView) mCongratsView.findViewById(R.id.studyoptions_congrats_message);
        mButtonCongratsLearnMore = (Button) mCongratsView.findViewById(R.id.studyoptions_congrats_learnmore);
        mButtonCongratsReviewEarly = (Button) mCongratsView.findViewById(R.id.studyoptions_congrats_reviewearly);
        mButtonCongratsFinish = (Button) mCongratsView.findViewById(R.id.studyoptions_congrats_finish);

        
        // The view to use when there is no external storage available
        mNoExternalStorageView = getLayoutInflater().inflate(R.layout.studyoptions_nostorage, null);
    }


    /**
     * Create AlertDialogs used on all the activity
     */
    private void initAllDialogs() {
        Resources res = getResources();

        // Init alert dialogs
        AlertDialog.Builder builder = new AlertDialog.Builder(this);

        builder.setTitle(res.getString(R.string.connection_error_title));
        builder.setIcon(android.R.drawable.ic_dialog_alert);
        builder.setMessage(res.getString(R.string.connection_needed));
        builder.setPositiveButton(res.getString(R.string.ok), null);
        mNoConnectionAlert = builder.create();

        builder.setTitle(res.getString(R.string.connection_error_title));
        builder.setIcon(android.R.drawable.ic_dialog_alert);
        builder.setMessage(res.getString(R.string.no_user_password_error_message));
        builder.setPositiveButton(res.getString(R.string.log_in), new OnClickListener() {

            @Override
            public void onClick(DialogInterface dialog, int which) {
                Intent myAccount = new Intent(StudyOptions.this, MyAccount.class);
                startActivity(myAccount);
            }
        });
        builder.setNegativeButton(res.getString(R.string.cancel), null);
        mUserNotLoggedInAlert = builder.create();

        builder.setTitle(res.getString(R.string.connection_error_title));
        builder.setIcon(android.R.drawable.ic_dialog_alert);
        builder.setMessage(res.getString(R.string.connection_error_message));
        builder.setPositiveButton(res.getString(R.string.retry), new OnClickListener() {

            @Override
            public void onClick(DialogInterface dialog, int which) {
                syncDeck();
            }
        });
        builder.setNegativeButton(res.getString(R.string.cancel), null);
        mConnectionErrorAlert = builder.create();
    }


    // This has to be called every time we open a new deck AND whenever we edit any tags.
    private void recreateCramTagsDialog() {
        Resources res = getResources();

        // Dialog for selecting the cram tags
        activeCramTags.clear();
        allCramTags = AnkiDroidApp.deck().allTags_();
        Log.i(TAG, "all cram tags: " + Arrays.toString(allCramTags));

        View contentView = getLayoutInflater().inflate(R.layout.studyoptions_cram_dialog_contents, null);
        mCramTagsListView = (ListView) contentView.findViewById(R.id.cram_tags_list);
        mCramTagsListView.setAdapter(new ArrayAdapter<String>(this, R.layout.studyoptions_cram_dialog_item,
                    allCramTags));
        mCramTagsListView.setOnItemClickListener(new AdapterView.OnItemClickListener() {
            @Override
            public void onItemClick(AdapterView<?> parent, View view, int position, long id) {
                if (((CheckedTextView)view).isChecked()) {
                    Log.i(TAG, "unchecked tag: " + allCramTags[position]);
                    activeCramTags.remove(allCramTags[position]);
                } else {
                    Log.i(TAG, "checked tag: " + allCramTags[position]);
                    activeCramTags.add(allCramTags[position]);
                }
            }
        });
        mCramTagsListView.setItemsCanFocus(false);
        mSpinnerCramOrder = (Spinner) contentView.findViewById(R.id.cram_order_spinner);
        mSpinnerCramOrder.setSelection(0);
        mSpinnerCramOrder.setOnItemSelectedListener(new AdapterView.OnItemSelectedListener() {
            @Override
            public void onItemSelected(AdapterView<?> parent, View view, int position, long id) {
                cramOrder = cramOrderList[position];
            }
            @Override
            public void onNothingSelected(AdapterView<?> arg0) {
                return;
            }
        });
        AlertDialog.Builder builder = new AlertDialog.Builder(this);
        builder.setTitle(R.string.studyoptions_cram_dialog_title);
        builder.setPositiveButton(res.getString(R.string.begin_cram), new OnClickListener() {
            @Override
            public void onClick(DialogInterface dialog, int which) {
                onCram();
            }
        });
        builder.setNegativeButton(res.getString(R.string.cancel), new OnClickListener() {
            @Override
            public void onClick(DialogInterface dialog, int which) {
                mToggleCram.setChecked(false);
            }
        });
        builder.setView(contentView);
        mCramTagsDialog = builder.create();
    }

    private AlertDialog createMoreOptionsDialog() {
        // Custom view for the dialog content.
        View contentView = getLayoutInflater().inflate(R.layout.studyoptions_more_dialog_contents, null);
        mSpinnerNewCardOrder = (Spinner) contentView.findViewById(R.id.studyoptions_new_card_order);
        mSpinnerNewCardSchedule = (Spinner) contentView.findViewById(R.id.studyoptions_new_card_schedule);
        mSpinnerRevCardOrder = (Spinner) contentView.findViewById(R.id.studyoptions_rev_card_order);
        mSpinnerFailCardOption = (Spinner) contentView.findViewById(R.id.studyoptions_fail_card_option);
        mCheckBoxPerDay = (CheckBox) contentView.findViewById(R.id.studyoptions_per_day);

        AlertDialog.Builder builder = new AlertDialog.Builder(this);
        builder.setTitle(R.string.studyoptions_more_dialog_title);
        builder.setPositiveButton(R.string.studyoptions_more_save, mDialogSaveListener);
        builder.setView(contentView);

        return builder.create();
    }


    private void showMoreOptionsDialog() {
        // Update spinner selections from deck prior to showing the dialog.
        Deck deck = AnkiDroidApp.deck();
        mSpinnerNewCardOrder.setSelection(deck.getNewCardOrder());
        mSpinnerNewCardSchedule.setSelection(deck.getNewCardSpacing());
        mSpinnerRevCardOrder.setSelection(deck.getRevCardOrder());
        mSpinnerFailCardOption.setVisibility(View.GONE); // TODO: Not implemented yet.
        mCheckBoxPerDay.setChecked(deck.getPerDay());

        mDialogMoreOptions.show();
    }


    private void showContentView(int which) {
        mCurrentContentView = which;
        showContentView();
    }


    private void showContentView() {

        switch (mCurrentContentView) {
            case CONTENT_NO_DECK:
                setTitle(R.string.app_name);
                mTextNoDeckTitle.setText(R.string.studyoptions_nodeck_title);
                mTextNoDeckMessage.setText(String.format(
                        getResources().getString(R.string.studyoptions_nodeck_message), mPrefDeckPath));
                setContentView(mNoDeckView);
                break;
            case CONTENT_DECK_NOT_LOADED:
                setTitle(R.string.app_name);
                mTextNoDeckTitle.setText(R.string.studyoptions_deck_not_loaded_title);
                mTextNoDeckMessage.setText(R.string.studyoptions_deck_not_loaded_message);
                setContentView(mNoDeckView);
                break;
            case CONTENT_STUDY_OPTIONS:
                updateValuesFromDeck();
                mButtonStart.setText(R.string.studyoptions_start);
                mToggleCram.setChecked(false);
                mTextTitle.setText(R.string.studyoptions_title);
                setContentView(mStudyOptionsView);
                break;
            case CONTENT_SESSION_COMPLETE:
                updateValuesFromDeck();
                mButtonStart.setText(R.string.studyoptions_continue);
                mTextTitle.setText(R.string.studyoptions_well_done);
                setContentView(mStudyOptionsView);
                break;
            case CONTENT_CONGRATS:
                updateValuesFromDeck();
                setContentView(mCongratsView);
                break;
            case CONTENT_NO_EXTERNAL_STORAGE:
                setTitle(R.string.app_name);
                setContentView(mNoExternalStorageView);
                break;
        }
    }


    private void updateValuesFromDeck() {
        Deck deck = AnkiDroidApp.deck();
        DeckTask.waitToFinish();
        if (deck != null) {
<<<<<<< HEAD
            deck.checkDue();
            int reviewCount = deck.getDueCount();
=======
            deck.reset();
            // TODO: updateActives() from anqiqt/ui/main.py
            int reviewCount = deck.revCount + deck.failedSoonCount;
>>>>>>> 7f3da1cf
            String unformattedTitle = getResources().getString(R.string.studyoptions_window_title);
            setTitle(String.format(unformattedTitle, deck.getDeckName(), reviewCount, deck.getCardCount()));

            mTextDeckName.setText(deck.getDeckName());
            mTextReviewsDue.setText(String.valueOf(reviewCount));
            mTextNewToday.setText(String.valueOf(deck.getNewCountToday()));
            mTextNewTotal.setText(String.valueOf(deck.getNewCount()));

            mEditNewPerDay.setText(String.valueOf(deck.getNewCardsPerDay()));
            mEditSessionTime.setText(String.valueOf(deck.getSessionTimeLimit() / 60));
            mEditSessionQuestions.setText(String.valueOf(deck.getSessionRepLimit()));
        }
    }

    /*
     * Switch schedulers
     */

    private void reset() {
        reset(false);
    }
    private void reset(boolean priorities) {
        if (priorities) {
            AnkiDroidApp.deck().updateAllPriorities();
        }
        AnkiDroidApp.deck().reset();
    }

    /**
     * Enter cramming mode.
     * Currently not supporting cramming from selection of cards, as we don't have a card list view anyway.
     */
    private void onCram() {
        AnkiDroidApp.deck().setupCramScheduler(activeCramTags.toArray(new String[activeCramTags.size()]), cramOrder);
        // Timeboxing only supported using the standard scheduler
        mEditNewPerDay.setEnabled(false);
        mEditSessionTime.setEnabled(false);
        mEditSessionQuestions.setEnabled(false);
        mStudyOptionsView.findViewById(R.id.studyoptions_more).setEnabled(false);
        updateValuesFromDeck();
    }

    /**
     * Exit cramming mode.
     */
    private void onCramStop() {
        AnkiDroidApp.deck().setupStandardScheduler();
        mEditNewPerDay.setEnabled(true);
        mEditSessionTime.setEnabled(true);
        mEditSessionQuestions.setEnabled(true);
        mStudyOptionsView.findViewById(R.id.studyoptions_more).setEnabled(true);
        updateValuesFromDeck();
    }

    @Override
    protected void onSaveInstanceState(Bundle outState) {
        Log.i(AnkiDroidApp.TAG, "onSaveInstanceState: " + mDeckFilename);
        // Remember current deck's filename.
        if (mDeckFilename != null) {
            outState.putString("deckFilename", mDeckFilename);
        }
        Log.i(AnkiDroidApp.TAG, "onSaveInstanceState - Ending");
    }


    @Override
    public boolean onCreateOptionsMenu(Menu menu) {
        MenuItem item;
        item = menu.add(Menu.NONE, MENU_OPEN, Menu.NONE, R.string.menu_open_deck);
        item.setIcon(R.drawable.ic_menu_manage);
        SubMenu downloadDeckSubMenu = menu.addSubMenu(Menu.NONE, SUBMENU_DOWNLOAD, Menu.NONE,
                R.string.menu_download_deck);
        downloadDeckSubMenu.setIcon(R.drawable.ic_menu_download);
        downloadDeckSubMenu
                .add(Menu.NONE, MENU_DOWNLOAD_PERSONAL_DECK, Menu.NONE, R.string.menu_download_personal_deck);
        downloadDeckSubMenu.add(Menu.NONE, MENU_DOWNLOAD_SHARED_DECK, Menu.NONE, R.string.menu_download_shared_deck);
        item = menu.add(Menu.NONE, MENU_SYNC, Menu.NONE, R.string.menu_sync);
        item.setIcon(R.drawable.ic_menu_refresh);
        item = menu.add(Menu.NONE, MENU_MY_ACCOUNT, Menu.NONE, R.string.menu_my_account);
        item.setIcon(R.drawable.ic_menu_home);
        item = menu.add(Menu.NONE, MENU_PREFERENCES, Menu.NONE, R.string.menu_preferences);
        item.setIcon(R.drawable.ic_menu_preferences);
        item.setIcon(R.drawable.ic_menu_archive);
        item = menu.add(Menu.NONE, MENU_ADD_FACT, Menu.NONE, R.string.menu_add_card);
        item.setIcon(R.drawable.ic_input_add);
        item = menu.add(Menu.NONE, MENU_ABOUT, Menu.NONE, R.string.menu_about);
        item.setIcon(R.drawable.ic_menu_info_details);

        return true;
    }


    @Override
    public boolean onPrepareOptionsMenu(Menu menu) {
        boolean deckLoaded = AnkiDroidApp.deck() != null;
        menu.findItem(MENU_OPEN).setEnabled(mSdCardAvailable);
        menu.findItem(SUBMENU_DOWNLOAD).setEnabled(mSdCardAvailable);
        // menu.findItem(MENU_DECK_PROPERTIES).setEnabled(deckLoaded && sdCardAvailable);
        menu.findItem(MENU_SYNC).setEnabled(deckLoaded && mSdCardAvailable);
        return true;
    }


    /** Handles item selections */
    @Override
    public boolean onOptionsItemSelected(MenuItem item) {
        Log.i(AnkiDroidApp.TAG, "Item = " + item.getItemId());
        switch (item.getItemId()) {
            case MENU_OPEN:
                openDeckPicker();
                return true;

            case MENU_DOWNLOAD_PERSONAL_DECK:
                if (AnkiDroidApp.isUserLoggedIn()) {
                    startActivityForResult(
                            new Intent(StudyOptions.this, PersonalDeckPicker.class), DOWNLOAD_PERSONAL_DECK);
                } else {
                    mUserNotLoggedInAlert.show();
                }
                return true;

            case MENU_DOWNLOAD_SHARED_DECK:
                startActivityForResult(
                        new Intent(StudyOptions.this, SharedDeckPicker.class), DOWNLOAD_SHARED_DECK);
                return true;

            case MENU_SYNC:
                syncDeck();
                return true;

            case MENU_MY_ACCOUNT:
                startActivity(new Intent(StudyOptions.this, MyAccount.class));
                return true;

            case MENU_PREFERENCES:
                startActivityForResult(
                        new Intent(StudyOptions.this, Preferences.class),
                        PREFERENCES_UPDATE);
                return true;

            case MENU_ADD_FACT:
                startActivity(new Intent(StudyOptions.this, FactAdder.class));
                return true;

            case MENU_ABOUT:
                startActivity(new Intent(StudyOptions.this, About.class));
                return true;

            default:
                return super.onOptionsItemSelected(item);
        }
    }


    private void openDeckPicker() {
        closeOpenedDeck();
        // deckLoaded = false;
        Intent decksPicker = new Intent(StudyOptions.this, DeckPicker.class);
        mInDeckPicker = true;
        startActivityForResult(decksPicker, PICK_DECK_REQUEST);
        // Log.i(AnkiDroidApp.TAG, "openDeckPicker - Ending");
    }


    public void openSharedDeckPicker() {
        if (AnkiDroidApp.deck() != null)// && sdCardAvailable)
        {
            AnkiDroidApp.deck().closeDeck();
            AnkiDroidApp.setDeck(null);
        }
        // deckLoaded = false;
        Intent intent = new Intent(StudyOptions.this, SharedDeckPicker.class);
        startActivityForResult(intent, DOWNLOAD_SHARED_DECK);
    }


    private void loadSampleDeck() {
        File sampleDeckFile = new File(mPrefDeckPath, SAMPLE_DECK_NAME);

        if (!sampleDeckFile.exists()) {
            // Create the deck.
            try {
                // Copy the sample deck from the assets to the SD card.
                InputStream stream = getResources().getAssets().open(SAMPLE_DECK_NAME);
                boolean written = Utils.writeToFile(stream, sampleDeckFile.getAbsolutePath());
                stream.close();
                if (!written) {
                    openDeckPicker();
                    Log.i(AnkiDroidApp.TAG, "onCreate - The copy of country-capitals.anki to the sd card failed.");
                    return;
                }
                Log.i(AnkiDroidApp.TAG, "onCreate - The copy of country-capitals.anki to the sd card was sucessful.");
            } catch (IOException e) {
                e.printStackTrace();
            }
        }

        Intent deckLoadIntent = new Intent();
        deckLoadIntent.putExtra(OPT_DB, sampleDeckFile.getAbsolutePath());
        onActivityResult(PICK_DECK_REQUEST, RESULT_OK, deckLoadIntent);
    }


    private void syncDeck() {
        SharedPreferences preferences = PrefSettings.getSharedPrefs(getBaseContext());

        String username = preferences.getString("username", "");
        String password = preferences.getString("password", "");

        if (AnkiDroidApp.isUserLoggedIn()) {
            Deck deck = AnkiDroidApp.deck();

            Log.i(AnkiDroidApp.TAG,
                    "Synchronizing deck " + mDeckFilename + " with username " + username + " and password " + password);
            Connection.syncDeck(syncListener, new Connection.Payload(new Object[] { username, password, deck,
                    mDeckFilename }));
        } else {
            mUserNotLoggedInAlert.show();
        }
    }


    @Override
    protected void onActivityResult(int requestCode, int resultCode, Intent intent) {
        super.onActivityResult(requestCode, resultCode, intent);

        if (resultCode == CONTENT_NO_EXTERNAL_STORAGE) {
            showContentView(CONTENT_NO_EXTERNAL_STORAGE);
        } else if (requestCode == PICK_DECK_REQUEST || requestCode == DOWNLOAD_PERSONAL_DECK
                || requestCode == DOWNLOAD_SHARED_DECK) {
            // Clean the previous card before showing the first of the new loaded deck (so the transition is not so
            // abrupt)
            // updateCard("");
            // hideSdError();
            // hideDeckErrors();
            mInDeckPicker = false;

            if (resultCode != RESULT_OK) {
                Log.e(AnkiDroidApp.TAG, "onActivityResult - Deck browser returned with error");
                // Make sure we open the database again in onResume() if user pressed "back"
                // deckSelected = false;
                displayProgressDialogAndLoadDeck();
                return;
            }
            if (intent == null) {
                Log.e(AnkiDroidApp.TAG, "onActivityResult - Deck browser returned null intent");
                // Make sure we open the database again in onResume()
                // deckSelected = false;
                displayProgressDialogAndLoadDeck();
                return;
            }
            // A deck was picked. Save it in preferences and use it.
            Log.i(AnkiDroidApp.TAG, "onActivityResult = OK");
            mDeckFilename = intent.getExtras().getString(OPT_DB);
            savePreferences();

            // Log.i(AnkiDroidApp.TAG, "onActivityResult - deckSelected = " + deckSelected);
            boolean updateAllCards = (requestCode == DOWNLOAD_SHARED_DECK);
            displayProgressDialogAndLoadDeck(updateAllCards);

        } else if (requestCode == PREFERENCES_UPDATE) {
            restorePreferences();
            showContentView();
            // If there is no deck loaded the controls have not to be shown
            // if(deckLoaded && cardsToReview)
            // {
            // showOrHideControls();
            // showOrHideAnswerField();
            // }
        } else if (requestCode == REQUEST_REVIEW) {
<<<<<<< HEAD
            Log.i(AnkiDroidApp.TAG, "Result code = " + resultCode);
=======
            Log.i(TAG, "Result code = " + resultCode);
            AnkiDroidApp.deck().updateCutoff();
            AnkiDroidApp.deck().reset();
>>>>>>> 7f3da1cf
            switch (resultCode) {
                case Reviewer.RESULT_SESSION_COMPLETED:
                    showContentView(CONTENT_SESSION_COMPLETE);
                    break;
                case Reviewer.RESULT_NO_MORE_CARDS:
                    showContentView(CONTENT_CONGRATS);
                    break;
                default:
                    showContentView(CONTENT_STUDY_OPTIONS);
                    break;
            }
        }
    }


    private void savePreferences() {
        SharedPreferences preferences = PrefSettings.getSharedPrefs(getBaseContext());
        Editor editor = preferences.edit();
        editor.putString("deckFilename", mDeckFilename);
        editor.commit();
    }


    private SharedPreferences restorePreferences() {
        SharedPreferences preferences = PrefSettings.getSharedPrefs(getBaseContext());
        mPrefDeckPath = preferences.getString("deckPath", AnkiDroidApp.getStorageDirectory());
        mPrefStudyOptions = preferences.getBoolean("study_options", true);

        return preferences;
    }


    private void displayProgressDialogAndLoadDeck() {
        displayProgressDialogAndLoadDeck(false);
    }


    private void displayProgressDialogAndLoadDeck(boolean updateAllCards) {
        Log.i(AnkiDroidApp.TAG, "displayProgressDialogAndLoadDeck - Loading deck " + mDeckFilename);

        // Don't open database again in onResume() until we know for sure this attempt to load the deck is finished
        // deckSelected = true;

        // if(isSdCardMounted())
        // {
        if (mDeckFilename != null && new File(mDeckFilename).exists()) {
            // showControls(false);

            if (updateAllCards) {
                DeckTask.launchDeckTask(DeckTask.TASK_TYPE_LOAD_DECK_AND_UPDATE_CARDS, mLoadDeckHandler,
                        new DeckTask.TaskData(mDeckFilename));
            } else {
                DeckTask.launchDeckTask(DeckTask.TASK_TYPE_LOAD_DECK, mLoadDeckHandler, new DeckTask.TaskData(
                        mDeckFilename));
            }
        } else {
            if (mDeckFilename == null) {
                Log.i(AnkiDroidApp.TAG, "displayProgressDialogAndLoadDeck - SD card unmounted.");
            } else if (!new File(mDeckFilename).exists()) {
                Log.i(AnkiDroidApp.TAG, "displayProgressDialogAndLoadDeck - The deck " + mDeckFilename + " does not exist.");
            }

            // Show message informing that no deck has been loaded
            // displayDeckNotLoaded();
        }
        // } else
        // {
        // Log.i(AnkiDroidApp.TAG, "displayProgressDialogAndLoadDeck - SD card unmounted.");
        // deckSelected = false;
        // Log.i(AnkiDroidApp.TAG, "displayProgressDialogAndLoadDeck - deckSelected = " + deckSelected);
        // displaySdError();
        // }
    }

    DeckTask.TaskListener mLoadDeckHandler = new DeckTask.TaskListener() {

        @Override
        public void onPreExecute() {
            // if(updateDialog == null || !updateDialog.isShowing())
            // {
            mProgressDialog = ProgressDialog.show(StudyOptions.this, "", getResources()
                    .getString(R.string.loading_deck), true);
            // }
        }


        @Override
        public void onPostExecute(DeckTask.TaskData result) {

            // Close the previously opened deck.
            // if (AnkidroidApp.deck() != null)
            // {
            // AnkidroidApp.deck().closeDeck();
            // AnkidroidApp.setDeck(null);
            // }

            switch (result.getInt()) {
                case DeckTask.DECK_LOADED:
                    // Set the deck in the application instance, so other activities
                    // can access the loaded deck.
                    AnkiDroidApp.setDeck(result.getDeck());
                    if (mPrefStudyOptions) {
                        showContentView(CONTENT_STUDY_OPTIONS);
                    } else {
                        startActivityForResult(new Intent(StudyOptions.this, Reviewer.class), REQUEST_REVIEW);
                    }

                    break;

                case DeckTask.DECK_NOT_LOADED:
                    showContentView(CONTENT_DECK_NOT_LOADED);
                    break;

                case DeckTask.DECK_EMPTY:
                    // displayNoCardsInDeck();
                    break;
            }

            // This verification would not be necessary if onConfigurationChanged it's executed correctly (which seems
            // that emulator does not do)
            if (mProgressDialog.isShowing()) {
                try {
                    mProgressDialog.dismiss();
                } catch (Exception e) {
                    Log.e(AnkiDroidApp.TAG, "onPostExecute - Dialog dismiss Exception = " + e.getMessage());
                }
            }
        }


        @Override
        public void onProgressUpdate(DeckTask.TaskData... values) {
            // Pass
        }
    };

    Connection.TaskListener syncListener = new Connection.TaskListener() {

        @Override
        public void onDisconnected() {
            if (mNoConnectionAlert != null) {
                mNoConnectionAlert.show();
            }
        }


        @Override
        public void onPostExecute(Payload data) {
            Log.i(AnkiDroidApp.TAG, "onPostExecute");
            if (mProgressDialog != null) {
                mProgressDialog.dismiss();
            }
            if (data.success) {
                // closeDeck();
                // if(AnkiDroidApp.deck() != null )//&& sdCardAvailable)
                // {
                // AnkiDroidApp.deck().closeDeck();
                AnkiDroidApp.setDeck(null);
                // }

                DeckTask.launchDeckTask(DeckTask.TASK_TYPE_LOAD_DECK, mLoadDeckHandler, new DeckTask.TaskData(
                        mDeckFilename));
            } else {
                // connectionFailedAlert.show();
                if (mConnectionErrorAlert != null) {
                    mConnectionErrorAlert.show();
                }
            }

        }


        @Override
        public void onPreExecute() {
            // Pass
        }


        @Override
        public void onProgressUpdate(Object... values) {
            if (mProgressDialog == null || !mProgressDialog.isShowing()) {
                mProgressDialog = ProgressDialog.show(StudyOptions.this, (String) values[0], (String) values[1]);
            } else {
                mProgressDialog.setTitle((String) values[0]);
                mProgressDialog.setMessage((String) values[1]);
            }
        }

    };
}<|MERGE_RESOLUTION|>--- conflicted
+++ resolved
@@ -62,14 +62,6 @@
     public static final String OPT_DB = "com.ichi2.anki.deckFilename";
 
     /**
-<<<<<<< HEAD
-=======
-     * Tag for logging messages
-     */
-    private static final String TAG = "AnkiDroid";
-
-    /**
->>>>>>> 7f3da1cf
      * Filename of the sample deck to load
      */
     private static final String SAMPLE_DECK_NAME = "country-capitals.anki";
@@ -152,11 +144,7 @@
      */
     private View mStudyOptionsView;
     private Button mButtonStart;
-<<<<<<< HEAD
-=======
     private ToggleButton mToggleCram;
-
->>>>>>> 7f3da1cf
     private TextView mTextTitle;
     private TextView mTextDeckName;
     private TextView mTextReviewsDue;
@@ -489,7 +477,6 @@
         mButtonCongratsReviewEarly = (Button) mCongratsView.findViewById(R.id.studyoptions_congrats_reviewearly);
         mButtonCongratsFinish = (Button) mCongratsView.findViewById(R.id.studyoptions_congrats_finish);
 
-        
         // The view to use when there is no external storage available
         mNoExternalStorageView = getLayoutInflater().inflate(R.layout.studyoptions_nostorage, null);
     }
@@ -546,7 +533,7 @@
         // Dialog for selecting the cram tags
         activeCramTags.clear();
         allCramTags = AnkiDroidApp.deck().allTags_();
-        Log.i(TAG, "all cram tags: " + Arrays.toString(allCramTags));
+        Log.i(AnkiDroidApp.TAG, "all cram tags: " + Arrays.toString(allCramTags));
 
         View contentView = getLayoutInflater().inflate(R.layout.studyoptions_cram_dialog_contents, null);
         mCramTagsListView = (ListView) contentView.findViewById(R.id.cram_tags_list);
@@ -556,10 +543,10 @@
             @Override
             public void onItemClick(AdapterView<?> parent, View view, int position, long id) {
                 if (((CheckedTextView)view).isChecked()) {
-                    Log.i(TAG, "unchecked tag: " + allCramTags[position]);
+                    Log.i(AnkiDroidApp.TAG, "unchecked tag: " + allCramTags[position]);
                     activeCramTags.remove(allCramTags[position]);
                 } else {
-                    Log.i(TAG, "checked tag: " + allCramTags[position]);
+                    Log.i(AnkiDroidApp.TAG, "checked tag: " + allCramTags[position]);
                     activeCramTags.add(allCramTags[position]);
                 }
             }
@@ -677,14 +664,9 @@
         Deck deck = AnkiDroidApp.deck();
         DeckTask.waitToFinish();
         if (deck != null) {
-<<<<<<< HEAD
-            deck.checkDue();
-            int reviewCount = deck.getDueCount();
-=======
             deck.reset();
             // TODO: updateActives() from anqiqt/ui/main.py
-            int reviewCount = deck.revCount + deck.failedSoonCount;
->>>>>>> 7f3da1cf
+            int reviewCount = deck.getDueCount();
             String unformattedTitle = getResources().getString(R.string.studyoptions_window_title);
             setTitle(String.format(unformattedTitle, deck.getDeckName(), reviewCount, deck.getCardCount()));
 
@@ -955,13 +937,9 @@
             // showOrHideAnswerField();
             // }
         } else if (requestCode == REQUEST_REVIEW) {
-<<<<<<< HEAD
             Log.i(AnkiDroidApp.TAG, "Result code = " + resultCode);
-=======
-            Log.i(TAG, "Result code = " + resultCode);
             AnkiDroidApp.deck().updateCutoff();
             AnkiDroidApp.deck().reset();
->>>>>>> 7f3da1cf
             switch (resultCode) {
                 case Reviewer.RESULT_SESSION_COMPLETED:
                     showContentView(CONTENT_SESSION_COMPLETE);
