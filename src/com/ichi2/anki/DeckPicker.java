/****************************************************************************************
 * Copyright (c) 2009 Andrew Dubya <andrewdubya@gmail.com>                              *
 * Copyright (c) 2009 Nicolas Raoul <nicolas.raoul@gmail.com>                           *
 * Copyright (c) 2009 Edu Zamora <edu.zasu@gmail.com>                                   *
 * Copyright (c) 2009 Daniel Svärd <daniel.svard@gmail.com>                             * 
 * Copyright (c) 2010 Norbert Nagold <norbert.nagold@gmail.com>                         *
 *                                                                                      *
 * This program is free software; you can redistribute it and/or modify it under        *
 * the terms of the GNU General Public License as published by the Free Software        *
 * Foundation; either version 3 of the License, or (at your option) any later           *
 * version.                                                                             *
 *                                                                                      *
 * This program is distributed in the hope that it will be useful, but WITHOUT ANY      *
 * WARRANTY; without even the implied warranty of MERCHANTABILITY or FITNESS FOR A      *
 * PARTICULAR PURPOSE. See the GNU General Public License for more details.             *
 *                                                                                      *
 * You should have received a copy of the GNU General Public License along with         *
 * this program.  If not, see <http://www.gnu.org/licenses/>.                           *
 ****************************************************************************************/

package com.ichi2.anki;

import android.app.Activity;
import android.app.Dialog;
import android.app.ProgressDialog;
import android.content.BroadcastReceiver;
import android.content.Context;
import android.content.DialogInterface;
import android.content.Intent;
import android.content.IntentFilter;
import android.content.SharedPreferences;
import android.content.DialogInterface.OnCancelListener;
import android.content.res.Resources;
import android.database.SQLException;
import android.database.sqlite.SQLiteException;
import android.os.Bundle;
import android.os.Handler;
import android.os.Message;
import android.preference.PreferenceManager;
import android.text.InputFilter;
import android.text.SpannableStringBuilder;
import android.text.Spanned;
import android.text.style.StyleSpan;
import android.text.style.UnderlineSpan;
import android.util.Log;
import android.view.ContextMenu;
import android.view.GestureDetector;
import android.view.KeyEvent;
import android.view.Menu;
import android.view.MenuItem;
import android.view.MotionEvent;
import android.view.SubMenu;
import android.view.View;
import android.view.ViewGroup;
import android.view.ContextMenu.ContextMenuInfo;
import android.view.GestureDetector.SimpleOnGestureListener;
import android.view.View.OnClickListener;
import android.widget.AdapterView;
import android.widget.Button;
import android.widget.EditText;
import android.widget.ListView;
import android.widget.ProgressBar;
import android.widget.SimpleAdapter;

import com.ichi2.anim.ActivityTransitionAnimation;
import com.ichi2.anim.ViewAnimation;
import com.ichi2.anki.DeckTask.TaskData;
import com.ichi2.async.Connection;
import com.ichi2.async.Connection.Payload;
import com.ichi2.themes.StyledDialog;
import com.ichi2.themes.StyledProgressDialog;
import com.ichi2.themes.Themes;
import com.ichi2.widget.WidgetStatus;
import com.tomgibara.android.veecheck.util.PrefSettings;

import java.io.File;
import java.io.FileFilter;
import java.util.ArrayList;
import java.util.Collections;
import java.util.Comparator;
import java.util.HashMap;
import java.util.TreeSet;
import java.util.concurrent.locks.Condition;
import java.util.concurrent.locks.ReentrantLock;

//zeemote imports
import com.zeemote.zc.event.ButtonEvent;
import com.zeemote.zc.event.IButtonListener;
import com.zeemote.zc.util.JoystickToButtonAdapter;


/**
 * Allows the user to choose a deck from the filesystem.
 */
public class DeckPicker extends Activity implements Runnable, IButtonListener {

	/**
	 * Dialogs
	 */
	private static final int DIALOG_NO_SDCARD = 0;
	private static final int DIALOG_USER_NOT_LOGGED_IN_SYNC = 1;
	private static final int DIALOG_USER_NOT_LOGGED_IN_DOWNLOAD = 2;
	private static final int DIALOG_NO_CONNECTION = 3;
	private static final int DIALOG_DELETE_DECK = 4;
	private static final int DIALOG_SELECT_STATISTICS_TYPE = 5;
	private static final int DIALOG_SELECT_STATISTICS_PERIOD = 6;	
	private static final int DIALOG_OPTIMIZE_DATABASE = 7;
	private static final int DIALOG_DELETE_BACKUPS = 8;
	private static final int DIALOG_CONTEXT_MENU = 9;
	private static final int DIALOG_REPAIR_DECK = 10;

	/**
	 * Menus
	 */
    private static final int MENU_ABOUT = 0;
    private static final int SUBMENU_DOWNLOAD = 1;
    private static final int MENU_CREATE_DECK = 2;
    private static final int MENU_DOWNLOAD_PERSONAL_DECK = 21;
    private static final int MENU_DOWNLOAD_SHARED_DECK = 22;
    private static final int MENU_PREFERENCES = 3;
    private static final int MENU_MY_ACCOUNT = 4;
    private static final int MENU_FEEDBACK = 5;

	/**
	 * Context Menus
	 */
    private static final int CONTEXT_MENU_DECK_SUMMARY = 0;
    private static final int CONTEXT_MENU_OPTIMIZE = 1;
    private static final int CONTEXT_MENU_CUSTOM_DICTIONARY = 2;
    private static final int CONTEXT_MENU_RESET_LANGUAGE = 3;
    private static final int CONTEXT_MENU_REMOVE_BACKUPS = 4;
    private static final int CONTEXT_MENU_RENAME_DECK = 5;
    private static final int CONTEXT_MENU_REPAIR_DECK = 6;
    private static final int CONTEXT_MENU_DELETE_DECK = 7;
    private static final int CONTEXT_MENU_DOWNLOAD_MEDIA = 8;
//  private static final int CONTEXT_MENU_RESTORE_BACKUPS = 9;
    
	/**
	 * Message types
	 */
	private static final int MSG_LOADING_DECK = 0;
	private static final int MSG_UPGRADE_NEEDED = 1;
	private static final int MSG_UPGRADE_SUCCESS = 2;
	private static final int MSG_UPGRADE_FAILURE = 3;
	private static final int MSG_COULD_NOT_BE_LOADED = 4;
	private static final int MSG_CREATING_BACKUP = 5;
	private static final int MSG_BACKUP_ERROR = 6;

    /** Zeemote messages */
    private static final int MSG_ZEEMOTE_BUTTON_A = 0x110;
    private static final int MSG_ZEEMOTE_BUTTON_B = MSG_ZEEMOTE_BUTTON_A+1;
    private static final int MSG_ZEEMOTE_BUTTON_C = MSG_ZEEMOTE_BUTTON_A+2;
    private static final int MSG_ZEEMOTE_BUTTON_D = MSG_ZEEMOTE_BUTTON_A+3;
    private static final int MSG_ZEEMOTE_STICK_UP = MSG_ZEEMOTE_BUTTON_A+4;
    private static final int MSG_ZEEMOTE_STICK_DOWN = MSG_ZEEMOTE_BUTTON_A+5;
    private static final int MSG_ZEEMOTE_STICK_LEFT = MSG_ZEEMOTE_BUTTON_A+6;
    private static final int MSG_ZEEMOTE_STICK_RIGHT = MSG_ZEEMOTE_BUTTON_A+7;
	

	/**
	 * Deck orders
	 */
	private static final int ORDER_BY_DATE = 0;
	private static final int ORDER_ALPHABETICAL = 1;
	private static final int ORDER_BY_DUE_CARDS = 2;
	private static final int ORDER_BY_TOTAL_CARDS = 3;
	private static final int ORDER_BY_REMAINING_NEW_CARDS = 4;

    /**
	* Available options performed by other activities
	*/
    private static final int PREFERENCES_UPDATE = 0;
    private static final int CREATE_DECK = 1;
    private static final int DOWNLOAD_PERSONAL_DECK = 2;
    private static final int DOWNLOAD_SHARED_DECK = 3;
    private static final int REPORT_FEEDBACK = 4;
    private static final int LOG_IN_FOR_DOWNLOAD = 5;
    private static final int LOG_IN_FOR_SYNC = 6;

	private DeckPicker mSelf;

	private StyledProgressDialog mProgressDialog;
	private StyledDialog mSyncLogAlert;
	private StyledDialog mUpgradeNotesAlert;
	private StyledDialog mMissingMediaAlert;
	private StyledDialog mDeckNotLoadedAlert;
	private StyledDialog mNoSpaceLeftAlert;
	private Button mSyncAllButton;
	private Button mStatisticsAllButton;
	private View mDeckpickerButtons;

	private File[] mBackups;
	private ArrayList<String> mBrokenDecks;
	private boolean mRestoredOrDeleted = false;
	private ArrayList<String> mAlreadyDealtWith;

	private SimpleAdapter mDeckListAdapter;
	private ArrayList<HashMap<String, String>> mDeckList;
	private ListView mDeckListView;

	private File[] mFileList;

	private ReentrantLock mLock = new ReentrantLock();
	private Condition mCondFinished = mLock.newCondition();

	private boolean mIsFinished = true;
	private boolean mDeckIsSelected = false;

	private BroadcastReceiver mUnmountReceiver = null;

	private String mPrefDeckPath = null;
	private int mPrefDeckOrder = 0;
	private boolean mPrefStartupDeckPicker = false;
	private String mCurrentDeckFilename = null;
	private String mCurrentDeckPath = null;

	private int mTotalDueCards = 0;
	private int mTotalCards = 0;
	private int mTotalTime = 0;

	private EditText mRenameDeckEditText;

	int mStatisticType;

	boolean mCompletionBarRestrictToActive = false; // set this to true in order to calculate completion bar only for active cards

	private int[] mDictValues;

	private int mContextMenuPosition;

	/**
     * Swipe Detection
     */    
 	private GestureDetector gestureDetector;
 	View.OnTouchListener gestureListener;
 	private boolean mSwipeEnabled;
 	
 	/**
 	 * Zeemote controller
 	 */
	protected JoystickToButtonAdapter adapter;

	// ----------------------------------------------------------------------------
	// LISTENERS
	// ----------------------------------------------------------------------------

	private AdapterView.OnItemClickListener mDeckSelHandler = new AdapterView.OnItemClickListener() {
		@Override
		public void onItemClick(AdapterView<?> parent, View v, int p, long id) {
			mSelf.handleDeckSelection(p);
		}
	};


	private DialogInterface.OnClickListener mContextMenuListener = new DialogInterface.OnClickListener() {
		@Override
		public void onClick(DialogInterface dialog, int item) {
			waitForDeckLoaderThread();
			Resources res = getResources();

			@SuppressWarnings("unchecked")
			HashMap<String, String> data = (HashMap<String, String>) mDeckListAdapter.getItem(mContextMenuPosition);
			String deckPath = null;
			Deck deck = null;
			switch (item) {
			case CONTEXT_MENU_DELETE_DECK:
				mCurrentDeckPath = data.get("filepath");
				showDialog(DIALOG_DELETE_DECK);
				return;
			case CONTEXT_MENU_RESET_LANGUAGE:
				resetDeckLanguages(data.get("filepath"));
				return;
			case CONTEXT_MENU_OPTIMIZE:
				deckPath = data.get("filepath");
				deck = DeckManager.getDeck(deckPath, DeckManager.REQUESTING_ACTIVITY_DECKPICKER, false);
		    	DeckTask.launchDeckTask(DeckTask.TASK_TYPE_OPTIMIZE_DECK, mOptimizeDeckHandler, new DeckTask.TaskData(deck, 0));
				return;
			case CONTEXT_MENU_CUSTOM_DICTIONARY:
				String[] dicts = res.getStringArray(R.array.dictionary_labels);
				String[] vals = res.getStringArray(R.array.dictionary_values);
				int currentSet = MetaDB.getLookupDictionary(DeckPicker.this, data.get("filepath"));

				mCurrentDeckPath = data.get("filepath");
				String[] labels = new String[dicts.length + 1];
				mDictValues = new int[dicts.length + 1];
				int currentChoice = 0;
				labels[0] = res.getString(R.string.deckpicker_select_dictionary_default);
				mDictValues[0] = -1;
				for (int i = 1; i < labels.length; i++) {
					labels[i] = dicts[i-1];
					mDictValues[i] = Integer.parseInt(vals[i-1]);
					if (currentSet == mDictValues[i]) {
						currentChoice = i;
					}
				}
				StyledDialog.Builder builder = new StyledDialog.Builder(DeckPicker.this);
				builder.setTitle(res.getString(R.string.deckpicker_select_dictionary_title));
				builder.setSingleChoiceItems(labels, currentChoice, new DialogInterface.OnClickListener() {
					public void onClick(DialogInterface dialog, int item) {
						MetaDB.storeLookupDictionary(DeckPicker.this, mCurrentDeckPath, mDictValues[item]);
					}
				});
				StyledDialog alert = builder.create();
				alert.show();
				return;
			case CONTEXT_MENU_DOWNLOAD_MEDIA:
			    deckPath = data.get("filepath");
				deck = DeckManager.getDeck(deckPath, DeckManager.REQUESTING_ACTIVITY_DECKPICKER);
			    Reviewer.setupMedia(deck);
			    Connection.downloadMissingMedia(mDownloadMediaListener, new Connection.Payload(new Object[] {deck}));
				return;
			case CONTEXT_MENU_RENAME_DECK:
				StyledDialog.Builder builder2 = new StyledDialog.Builder(DeckPicker.this);
				builder2.setTitle(res.getString(R.string.contextmenu_deckpicker_rename_deck));

				mCurrentDeckPath = null;
				mCurrentDeckPath = data.get("filepath");

				mRenameDeckEditText = (EditText) new EditText(DeckPicker.this);
				mRenameDeckEditText.setText(mCurrentDeckFilename.replace(".anki", ""));
				InputFilter filter = new InputFilter() {
					public CharSequence filter(CharSequence source, int start,
							int end, Spanned dest, int dstart, int dend) {
						for (int i = start; i < end; i++) {
							if (!Character.isLetterOrDigit(source.charAt(i))) {
								return "";
							}
						}
						return null;
					}
				};
				mRenameDeckEditText.setFilters(new InputFilter[] { filter });
				builder2.setView(mRenameDeckEditText, false, true);
				builder2.setPositiveButton(res.getString(R.string.rename),
						new DialogInterface.OnClickListener() {

							@Override
							public void onClick(DialogInterface dialog, int which) {
								Log.i(AnkiDroidApp.TAG, "Renaming file " + mCurrentDeckFilename + " to " + mRenameDeckEditText.getText().toString());
								File file = new File(mCurrentDeckPath);
								String newFilename = file.getParentFile().getAbsolutePath() + "/" + mRenameDeckEditText.getText().toString().replace("[:\\/]", "") + ".anki";
								File newFile = new File(newFilename);
								if (newFile.exists() || !file.renameTo(newFile)) {
									Themes.showThemedToast(DeckPicker.this, getResources().getString(R.string.rename_error, mCurrentDeckFilename), true);
								} else {
									populateDeckList(mPrefDeckPath);
								}
								mCurrentDeckPath = null;
							}
						});
				builder2.setNegativeButton(res.getString(R.string.cancel), null);
				builder2.create().show();
				return;
			case CONTEXT_MENU_REMOVE_BACKUPS:
				mCurrentDeckPath = null;
				mCurrentDeckPath = data.get("filepath");
				showDialog(DIALOG_DELETE_BACKUPS);
				return;
			case CONTEXT_MENU_REPAIR_DECK:
				mCurrentDeckPath = null;
				mCurrentDeckPath = data.get("filepath");
				showDialog(DIALOG_REPAIR_DECK);
				return;
//			case CONTEXT_MENU_RESTORE_BACKUPS:
//				BackupManager.restoreDeckBackup(DeckPicker.this, data.get("filepath"));
//				return true;
			case CONTEXT_MENU_DECK_SUMMARY:
				mStatisticType = Statistics.TYPE_DECK_SUMMARY;
				DeckTask.launchDeckTask(DeckTask.TASK_TYPE_LOAD_STATISTICS, mLoadStatisticsHandler, new DeckTask.TaskData(DeckPicker.this, new String[]{data.get("filepath")}, mStatisticType, 0));
				return;
			}
		}
	};


	private Handler mHandler = new Handler() {
		@Override
		public void handleMessage(Message msg) {
			Resources res = mSelf.getResources();
			Bundle data = msg.getData();
			String dueString = "";
			String newString = "";
			String showProgress = "false";
			String notes = data.getString("notes");
            String completionMat = Integer.toString(data.getInt("rateOfCompletionMat"));
            String completionAll = Integer.toString(data.getInt("rateOfCompletionAll"));

			String path = data.getString("absPath");
			int msgtype = data.getInt("msgtype");
			int due = data.getInt("due");
			int total = data.getInt("total");
			int totalNew = data.getInt("totalNew");
			// TODO: set this correctly
			double modified = data.getDouble("mod");

			switch (msgtype) {
			case DeckPicker.MSG_LOADING_DECK:
				dueString = res.getString(R.string.deckpicker_loaddeck);
				newString = "";
				showProgress = "true";
				break;
			case DeckPicker.MSG_UPGRADE_NEEDED:
				dueString = res.getString(R.string.deckpicker_upgrading);
				newString = "";
				showProgress = "true";
				break;
			case DeckPicker.MSG_UPGRADE_FAILURE:
				dueString = "Upgrade failed!";
				newString = "";
				showProgress = "false";
				break;
			case DeckPicker.MSG_UPGRADE_SUCCESS:
				dueString = res.getQuantityString(R.plurals.deckpicker_due, due, due, total);
				newString = String
						.format(res.getString(R.string.deckpicker_new), data
								.getInt("new"));
				showProgress = "false";
				break;
			case DeckPicker.MSG_COULD_NOT_BE_LOADED:
				dueString = res.getString(R.string.deckpicker_loading_error);
				newString = "";
				showProgress = "false";
				break;
			case DeckPicker.MSG_CREATING_BACKUP:
				dueString = res.getString(R.string.deckpicker_creating_backup);
				newString = "";
				showProgress = "true";
				break;
			case DeckPicker.MSG_BACKUP_ERROR:
				dueString = res.getString(R.string.deckpicker_backup_error);
				newString = "";
				showProgress = "false";
				break;
			}

			int count = mDeckListAdapter.getCount();
			for (int i = 0; i < count; i++) {
				@SuppressWarnings("unchecked")
				HashMap<String, String> map = (HashMap<String, String>) mDeckListAdapter
						.getItem(i);
				if (map.get("filepath").equals(path)) {
					map.put("due", dueString);
					map.put("new", newString);
					map.put("showProgress", showProgress);
                    map.put("notes", notes);
                    map.put("mod", String.format("%f", modified));
                    map.put("rateOfCompletionMat", completionMat);                    
                    map.put("rateOfCompletionAll", completionAll);
                    map.put("dueInt", Integer.toString(due));                    
                    map.put("total", Integer.toString(total));                    
                    map.put("totalNew", Integer.toString(totalNew));                    
				}
			}

			Collections.sort(mDeckList, new HashMapCompare());
			mDeckListAdapter.notifyDataSetChanged();
			Log.i(AnkiDroidApp.TAG, "DeckPicker - mDeckList notified of changes");
			setTitleText();
            if (path == null) {
                enableButtons(true);
                mRestoredOrDeleted = false;
                handleRestoreDecks(false);
            }
		}
	};

	private Connection.TaskListener mSyncAllDecksListener = new Connection.TaskListener() {

		@Override
		public void onDisconnected() {
			showDialog(DIALOG_NO_CONNECTION);
		}

		@Override
		public void onPreExecute() {
			if (mProgressDialog == null || !mProgressDialog.isShowing()) {
				mProgressDialog = StyledProgressDialog.show(DeckPicker.this, getResources().getString(R.string.sync_all_title), getResources().getString(R.string.sync_prepare_syncing), true);
			}
		}

		@Override
		public void onProgressUpdate(Object... values) {
            if (values[0] instanceof Boolean) {
                // This is the part Download missing media of syncing
                Resources res = getResources();
                int total = ((Integer)values[1]).intValue();
                int done = ((Integer)values[2]).intValue();
                values[0] = ((String)values[3]);
                values[1] = res.getString(R.string.sync_downloading_media, done, total);
            }
			if (mProgressDialog != null && mProgressDialog.isShowing()) {
				mProgressDialog.setTitle((String) values[0]);
				mProgressDialog.setMessage((String) values[1]);
			}
		}

		@Override
		public void onPostExecute(Payload data) {
			Log.i(AnkiDroidApp.TAG, "onPostExecute");
			if (mProgressDialog != null) {
				mProgressDialog.dismiss();
			}

			mSyncLogAlert
					.setMessage(getSyncLogMessage((ArrayList<HashMap<String, String>>) data.result));
			mSyncLogAlert.show();
			mDeckIsSelected = false;
			populateDeckList(mPrefDeckPath);
            mSyncAllButton.setClickable(true);
		}
	};

   private Connection.TaskListener mDownloadMediaListener = new Connection.TaskListener() {

        @Override
        public void onDisconnected() {
            showDialog(DIALOG_NO_CONNECTION);
        }

        @Override
        public void onPreExecute() {
            // Pass
        }

        @Override
        public void onProgressUpdate(Object... values) {
            int total = ((Integer)values[1]).intValue();
            int done = ((Integer)values[2]).intValue();
            if (!((Boolean)values[0]).booleanValue()) {
                // Initializing, just get the count of missing media
                if (mProgressDialog != null && mProgressDialog.isShowing()) {
                    mProgressDialog.dismiss();
                }
                mProgressDialog.setMax(total);
                mProgressDialog.show();
            } else {
                mProgressDialog.setProgress(done);
            }
        }

        @Override
        public void onPostExecute(Payload data) {
            Log.i(AnkiDroidApp.TAG, "onPostExecute");
            Resources res = getResources();
            if (mProgressDialog != null) {
                mProgressDialog.dismiss();
            }

            if (data.success) {
                int total = ((Integer)data.data[0]).intValue();
                if (total == 0) {
                    mMissingMediaAlert
                        .setMessage(res.getString(R.string.deckpicker_download_missing_none));
                } else {
                    int done = ((Integer)data.data[1]).intValue();
                    int missing = ((Integer)data.data[2]).intValue();
                    mMissingMediaAlert
                        .setMessage(res.getString(R.string.deckpicker_download_missing_success, done, missing));
                }
            } else {
                String failedFile = (String)data.data[0];
                mMissingMediaAlert
                    .setMessage(res.getString(R.string.deckpicker_download_missing_error, failedFile));
            }
            mMissingMediaAlert.show();
            
            Deck deck = (Deck) data.result;
			DeckManager.closeDeck(deck.getDeckPath(), DeckManager.REQUESTING_ACTIVITY_DECKPICKER);
         }
    };

    //Zeemote handler
	Handler ZeemoteHandler = new Handler() {
		public void handleMessage(Message msg){
			switch(msg.what){
			case MSG_ZEEMOTE_STICK_UP:
				mDeckListView.requestFocusFromTouch();
				sendKey(KeyEvent.KEYCODE_DPAD_UP);
				break;
			case MSG_ZEEMOTE_STICK_DOWN:
				mDeckListView.requestFocusFromTouch();
				sendKey(KeyEvent.KEYCODE_DPAD_DOWN);
				break;
			case MSG_ZEEMOTE_STICK_LEFT:
				break;
			case MSG_ZEEMOTE_STICK_RIGHT:
				break;
			case MSG_ZEEMOTE_BUTTON_A:
				sendKey(KeyEvent.KEYCODE_ENTER);
				break;
			case MSG_ZEEMOTE_BUTTON_B:
				sendKey(KeyEvent.KEYCODE_BACK);
				break;
			case MSG_ZEEMOTE_BUTTON_C:
				break;
			case MSG_ZEEMOTE_BUTTON_D:
				break;
			}
			super.handleMessage(msg);
		}
	};

    
	// ----------------------------------------------------------------------------
	// ANDROID METHODS
	// ----------------------------------------------------------------------------

	/** Called when the activity is first created. */
	@Override
	protected void onCreate(Bundle savedInstanceState) throws SQLException {
		Log.i(AnkiDroidApp.TAG, "DeckPicker - onCreate");
		Themes.applyTheme(this);
		super.onCreate(savedInstanceState);

		setTitleText();

		mSelf = this;

		View mainView = getLayoutInflater().inflate(R.layout.deck_picker, null);
		setContentView(mainView);
		Themes.setContentStyle(mainView, Themes.CALLER_DECKPICKER);

		registerExternalStorageListener();

		initDialogs();
		mBrokenDecks = new ArrayList<String>();
		mAlreadyDealtWith = new ArrayList<String>();

		mDeckpickerButtons = (View) findViewById(R.id.deckpicker_buttons);
		mSyncAllButton = (Button) findViewById(R.id.sync_all_button);
		mSyncAllButton.setOnClickListener(new OnClickListener() {
			@Override
			public void onClick(View v) {
				syncAllDecks();
			}

		});

		mStatisticsAllButton = (Button) findViewById(R.id.statistics_all_button);
		mStatisticsAllButton.setOnClickListener(new OnClickListener() {

			@Override
			public void onClick(View v) {
				mStatisticType = -1;
				showDialog(DIALOG_SELECT_STATISTICS_TYPE);
			}
		});

		mDeckList = new ArrayList<HashMap<String, String>>();
        mDeckListView = (ListView) findViewById(R.id.files);
		mDeckListAdapter = new AlternatingAdapter(this, mDeckList,
				R.layout.deck_item, new String[] { "name", "due", "new",
						"showProgress", "notes", "rateOfCompletionMat", "rateOfCompletionAll" }, new int[] {
						R.id.DeckPickerName, R.id.DeckPickerDue,
						R.id.DeckPickerNew, R.id.DeckPickerProgress,
						R.id.DeckPickerUpgradeNotesButton,
						R.id.DeckPickerCompletionMat, R.id.DeckPickerCompletionAll });
		mDeckListAdapter.setViewBinder(new SimpleAdapter.ViewBinder() {
			@Override
			public boolean setViewValue(View view, Object data, String text) {
				if (view instanceof ProgressBar) {
					if (text.equals("true")) {
						view.setVisibility(View.VISIBLE);
					} else {
						view.setVisibility(View.GONE);
					}
					return true;
				}
				if (view.getId() == R.id.DeckPickerCompletionMat || view.getId() == R.id.DeckPickerCompletionAll) {
				    if (!text.equals("-1")) {
	                    Utils.updateProgressBars(DeckPicker.this, view, Double.parseDouble(text) / 100.0, mDeckListView.getWidth(), 2, false); 				        
				    } else {
				    	Themes.setContentStyle(view, Themes.CALLER_DECKPICKER_DECK);
				    }
                }
				if (view.getId() == R.id.DeckPickerUpgradeNotesButton) {
					if (text.equals("")) {
						view.setVisibility(View.GONE);
					} else {
						view.setVisibility(View.VISIBLE);
						view.setTag(text);
						view.setOnClickListener(new OnClickListener() {
							@Override
							public void onClick(View v) {
								String tag = (String) v.getTag();
								if (tag == null) {
									tag = "";
								}
								mUpgradeNotesAlert.setMessage(tag);
								mUpgradeNotesAlert.show();
							}
						});
					}
					return true;
				}
				return false;
			}
		});
		mDeckListView.setOnItemClickListener(mDeckSelHandler);
		mDeckListView.setAdapter(mDeckListAdapter);
		registerForContextMenu(mDeckListView);

		
		
		SharedPreferences preferences = PrefSettings
				.getSharedPrefs(getBaseContext());
		mPrefDeckPath = preferences.getString("deckPath", AnkiDroidApp.getStorageDirectory());
		mPrefDeckOrder = Integer.parseInt(preferences.getString("deckOrder", Integer.toString(ORDER_ALPHABETICAL)));
		mPrefStartupDeckPicker = Integer.parseInt(preferences.getString("startup_mode", "2")) == StudyOptions.SUM_DECKPICKER;
		populateDeckList(mPrefDeckPath);

		mSwipeEnabled = preferences.getBoolean("swipe", false);
		gestureDetector = new GestureDetector(new MyGestureDetector());
        mDeckListView.setOnTouchListener(new View.OnTouchListener() {
        	public boolean onTouch(View v, MotionEvent event) {
        		if (gestureDetector.onTouchEvent(event)) {
        			return true;
        		}
        		return false;
        		}
        	});        
	}

	protected void sendKey(int keycode) {
		this.dispatchKeyEvent(new KeyEvent(KeyEvent.ACTION_DOWN,keycode));
		this.dispatchKeyEvent(new KeyEvent(KeyEvent.ACTION_UP,keycode));
	}

	@Override
	protected void onPause() {
		Log.i(AnkiDroidApp.TAG, "DeckPicker - onPause");

        if ((AnkiDroidApp.zeemoteController() != null) && (AnkiDroidApp.zeemoteController().isConnected())){ 
        	Log.d("Zeemote","Removing listener in onPause");
        	AnkiDroidApp.zeemoteController().removeButtonListener(this);
        	AnkiDroidApp.zeemoteController().removeJoystickListener(adapter);
    		adapter.removeButtonListener(this);
    		adapter = null;
        }
        
		super.onPause();
		waitForDeckLoaderThread();
	}

	@Override
	protected void onStop() {
		Log.i(AnkiDroidApp.TAG, "DeckPicker - onStop");
		super.onStop();
		if (!isFinishing() && mIsFinished) {
			WidgetStatus.update(this);
		}
	}

	@Override
	protected void onDestroy() {
		super.onDestroy();
		Log.i(AnkiDroidApp.TAG, "DeckPicker - onDestroy()");
		if (mUnmountReceiver != null) {
			unregisterReceiver(mUnmountReceiver);
		}
	}

	@Override
	protected Dialog onCreateDialog(int id) {
		StyledDialog dialog;
		Resources res = getResources();
		StyledDialog.Builder builder = new StyledDialog.Builder(this);

		switch (id) {
		case DIALOG_NO_SDCARD:
			builder.setMessage("The SD card could not be read. Please, turn off USB storage.");
			builder.setPositiveButton("OK", null);
			dialog = builder.create();
			break;

		case DIALOG_USER_NOT_LOGGED_IN_SYNC:
		case DIALOG_USER_NOT_LOGGED_IN_DOWNLOAD:
			builder.setTitle(res.getString(R.string.connection_error_title));
			builder.setIcon(android.R.drawable.ic_dialog_alert);
			builder.setMessage(res
					.getString(R.string.no_user_password_error_message));
			if (id == DIALOG_USER_NOT_LOGGED_IN_SYNC) {
				builder.setPositiveButton(res.getString(R.string.log_in),
						new DialogInterface.OnClickListener() {

							@Override
							public void onClick(DialogInterface dialog, int which) {
								Intent myAccount = new Intent(DeckPicker.this,
										MyAccount.class);
								myAccount.putExtra("notLoggedIn", true);
								startActivityForResult(myAccount, LOG_IN_FOR_SYNC);
						        if (StudyOptions.getApiLevel() > 4) {
						            ActivityTransitionAnimation.slide(DeckPicker.this, ActivityTransitionAnimation.LEFT);
						        }
							}
						});
			} else {
				builder.setPositiveButton(res.getString(R.string.log_in),
						new DialogInterface.OnClickListener() {

							@Override
							public void onClick(DialogInterface dialog, int which) {
								Intent myAccount = new Intent(DeckPicker.this,
										MyAccount.class);
								myAccount.putExtra("notLoggedIn", true);
								startActivityForResult(myAccount, LOG_IN_FOR_DOWNLOAD);
						        if (StudyOptions.getApiLevel() > 4) {
						            ActivityTransitionAnimation.slide(DeckPicker.this, ActivityTransitionAnimation.LEFT);
						        }
							}
						});
			}
			builder.setNegativeButton(res.getString(R.string.cancel), null);
			dialog = builder.create();
			break;

		case DIALOG_NO_CONNECTION:
			builder.setTitle(res.getString(R.string.connection_error_title));
			builder.setIcon(android.R.drawable.ic_dialog_alert);
			builder.setMessage(res.getString(R.string.connection_needed));
			builder.setPositiveButton(res.getString(R.string.ok), null);
			dialog = builder.create();
			break;

		case DIALOG_DELETE_DECK:
			builder.setTitle(res.getString(R.string.delete_deck_title));
			builder.setIcon(android.R.drawable.ic_dialog_alert);
			builder.setMessage(String.format(res.getString(R.string.delete_deck_message), "\'" + mCurrentDeckFilename + "\'"));
			builder.setPositiveButton(res.getString(R.string.delete_deck_confirm),
					new DialogInterface.OnClickListener() {

						@Override
						public void onClick(DialogInterface dialog, int which) {
							removeDeck(mCurrentDeckPath);
							mCurrentDeckPath = null;
							mCurrentDeckFilename = null;
						}
					});
			builder.setNegativeButton(res.getString(R.string.cancel),
				new DialogInterface.OnClickListener() {

					@Override
					public void onClick(DialogInterface dialog, int which) {
						mCurrentDeckPath = null;
						mCurrentDeckFilename = null;
					}
				});
			builder.setOnCancelListener(
					new DialogInterface.OnCancelListener() {

						@Override
						public void onCancel(DialogInterface dialog) {
							mCurrentDeckPath = null;
							mCurrentDeckFilename = null;
						}
					});					
			dialog = builder.create();
			break;
		case DIALOG_DELETE_BACKUPS:
			builder.setTitle(res.getString(R.string.backup_manager_title));
			builder.setIcon(android.R.drawable.ic_dialog_alert);
			builder.setMessage(String.format(res.getString(R.string.backup_delete_deck_backups_alert), "\'" + mCurrentDeckFilename + "\'"));
			builder.setPositiveButton(res.getString(R.string.delete_deck_confirm),
					new DialogInterface.OnClickListener() {

						@Override
						public void onClick(DialogInterface dialog, int which) {
							if (BackupManager.deleteDeckBackups(mCurrentDeckPath, 0)) {
								Themes.showThemedToast(DeckPicker.this, getResources().getString(R.string.backup_delete_deck_backups, "\'" + mCurrentDeckFilename + "\'"), true);
							}
							mCurrentDeckPath = null;
							mCurrentDeckFilename = null;
						}
					});
			builder.setNegativeButton(res.getString(R.string.cancel),
				new DialogInterface.OnClickListener() {

					@Override
					public void onClick(DialogInterface dialog, int which) {
						mCurrentDeckPath = null;
						mCurrentDeckFilename = null;
					}
				});
			builder.setOnCancelListener(
					new DialogInterface.OnCancelListener() {

						@Override
						public void onCancel(DialogInterface dialog) {
							mCurrentDeckPath = null;
							mCurrentDeckFilename = null;
						}
					});					
			dialog = builder.create();
			break;
		case DIALOG_SELECT_STATISTICS_TYPE:
	        builder.setTitle(res.getString(R.string.statistics_type_title));
	        builder.setIcon(android.R.drawable.ic_menu_sort_by_size);
	        builder.setSingleChoiceItems(getResources().getStringArray(R.array.statistics_type_labels), Statistics.TYPE_DUE, mStatisticListener);
	        dialog = builder.create();
			break;
		case DIALOG_SELECT_STATISTICS_PERIOD:
	        builder.setTitle(res.getString(R.string.statistics_period_title));
	        builder.setIcon(android.R.drawable.ic_menu_sort_by_size);
	        builder.setSingleChoiceItems(getResources().getStringArray(R.array.statistics_period_labels), 0, mStatisticListener);
	        dialog = builder.create();
			break;
		case DIALOG_OPTIMIZE_DATABASE:
    		builder.setTitle(res.getString(R.string.optimize_deck_title));
    		builder.setPositiveButton(res.getString(R.string.ok), null);
			builder.setIcon(android.R.drawable.ic_dialog_alert);
			dialog = builder.create();
			break;
		case DIALOG_CONTEXT_MENU:
			mCurrentDeckFilename = mDeckList.get(mContextMenuPosition).get("name");
			if (mCurrentDeckFilename == null || mCurrentDeckFilename.equalsIgnoreCase(getResources().getString(R.string.deckpicker_nodeck))) {
				dialog = null;
				break;
			}
			String[] entries = new String[9];
			entries[CONTEXT_MENU_OPTIMIZE] = res.getString(R.string.contextmenu_deckpicker_optimize_deck);
			entries[CONTEXT_MENU_CUSTOM_DICTIONARY] = res.getString(R.string.contextmenu_deckpicker_set_custom_dictionary);
			entries[CONTEXT_MENU_DOWNLOAD_MEDIA] = res.getString(R.string.contextmenu_deckpicker_download_missing_media);
			entries[CONTEXT_MENU_RESET_LANGUAGE] = res.getString(R.string.contextmenu_deckpicker_reset_language_assignments);
			entries[CONTEXT_MENU_REPAIR_DECK] = res.getString(R.string.backup_repair_deck);
//			entries[CONTEXT_MENU_RESTORE_BACKUPS] = res.getString(R.string.R.string.contextmenu_deckpicker_restore_backups);
			entries[CONTEXT_MENU_REMOVE_BACKUPS] = res.getString(R.string.contextmenu_deckpicker_remove_backups);
			entries[CONTEXT_MENU_RENAME_DECK] = res.getString(R.string.contextmenu_deckpicker_rename_deck);
			entries[CONTEXT_MENU_DELETE_DECK] = res.getString(R.string.contextmenu_deckpicker_delete_deck);
			entries[CONTEXT_MENU_DECK_SUMMARY] = res.getStringArray(R.array.statistics_type_labels)[Statistics.TYPE_DECK_SUMMARY];

			builder.setTitle("Context Menu");
	        builder.setIcon(R.drawable.ic_menu_manage);
	        builder.setItems(entries, mContextMenuListener);
	        dialog = builder.create();
			break;
		case DIALOG_REPAIR_DECK:
    		builder.setTitle(res.getString(R.string.backup_repair_deck));
			builder.setIcon(android.R.drawable.ic_dialog_alert);
    		builder.setPositiveButton(res.getString(R.string.yes), new DialogInterface.OnClickListener() {
				@Override
				public void onClick(DialogInterface dialog, int which) {
	            	DeckTask.launchDeckTask(DeckTask.TASK_TYPE_REPAIR_DECK, mRepairDeckHandler, new DeckTask.TaskData(mCurrentDeckPath));
					mCurrentDeckPath = null;
					mCurrentDeckFilename = null;
				}
    		});
    		builder.setNegativeButton(res.getString(R.string.no), new DialogInterface.OnClickListener() {
				@Override
				public void onClick(DialogInterface dialog, int which) {
					mCurrentDeckPath = null;
					mCurrentDeckFilename = null;
				}
    		});
    		builder.setOnCancelListener(new DialogInterface.OnCancelListener() {
				@Override
				public void onCancel(DialogInterface dialog) {
					mCurrentDeckPath = null;
					mCurrentDeckFilename = null;
				}
    		});
			dialog = builder.create();
			break;

		default:
			dialog = null;
		}
		dialog.setOwnerActivity(DeckPicker.this);
		return dialog;
	}


	@Override
	protected void onPrepareDialog(int id, Dialog dialog) {
		Resources res = getResources();
		StyledDialog ad = (StyledDialog)dialog;
		switch (id) {
		case DIALOG_DELETE_DECK:
			mCurrentDeckFilename = mDeckList.get(mContextMenuPosition).get("name");
			ad.setMessage(String.format(res.getString(R.string.delete_deck_message), "\'" + mCurrentDeckFilename + "\'"));
			break;
		case DIALOG_DELETE_BACKUPS:
			mCurrentDeckFilename = mDeckList.get(mContextMenuPosition).get("name");
			ad.setMessage(String.format(res.getString(R.string.backup_delete_deck_backups_alert), "\'" +mCurrentDeckFilename + "\'"));
			break;
		case DIALOG_CONTEXT_MENU:
			mCurrentDeckFilename = mDeckList.get(mContextMenuPosition).get("name");
			ad.setTitle(mCurrentDeckFilename);
			break;
		case DIALOG_REPAIR_DECK:
			mCurrentDeckFilename = mDeckList.get(mContextMenuPosition).get("name");
			ad.setMessage(String.format(res.getString(R.string.repair_deck_dialog), mCurrentDeckFilename, BackupManager.BROKEN_DECKS_SUFFIX.replace("/", "")));
			break;
		}
	}


    private DialogInterface.OnClickListener mStatisticListener = new DialogInterface.OnClickListener() {
        @Override
        public void onClick(DialogInterface dialog, int which) {
			if (mStatisticType == -1 && which != Statistics.TYPE_DECK_SUMMARY) {
				mStatisticType = which;
           		showDialog(DIALOG_SELECT_STATISTICS_PERIOD);
        	} else {
		    	if (mFileList != null && mFileList.length > 0) {
					String[] deckPaths = new String[mFileList.length];
					int i = 0;
			    	for (File file : mFileList) {
			    		deckPaths[i] = file.getAbsolutePath();
			    		i++;
					}
			    	if (mStatisticType == -1) {
			    		mStatisticType = Statistics.TYPE_DECK_SUMMARY;
				    	DeckTask.launchDeckTask(DeckTask.TASK_TYPE_LOAD_STATISTICS, mLoadStatisticsHandler, new DeckTask.TaskData(DeckPicker.this, deckPaths, mStatisticType, 0));			    		
			    	} else {
				    	DeckTask.launchDeckTask(DeckTask.TASK_TYPE_LOAD_STATISTICS, mLoadStatisticsHandler, new DeckTask.TaskData(DeckPicker.this, deckPaths, mStatisticType, which));
			    	}
		    	}
        	}
        }
    };


    @Override
	public void onCreateContextMenu(ContextMenu menu, View v, ContextMenuInfo menuInfo) {
    	mContextMenuPosition = ((AdapterView.AdapterContextMenuInfo)menuInfo).position;
    	showDialog(DIALOG_CONTEXT_MENU);
	}


    @Override
    public boolean onKeyDown(int keyCode, KeyEvent event)  {
        if (keyCode == KeyEvent.KEYCODE_BACK && event.getRepeatCount() == 0) {
        	Log.i(AnkiDroidApp.TAG, "DeckPicker - onBackPressed()");
        	closeDeckPicker(true);
        	return true;
        }
        return super.onKeyDown(keyCode, event);
    }

	// ----------------------------------------------------------------------------
	// CUSTOM METHODS
	// ----------------------------------------------------------------------------

	/**
	 * Registers an intent to listen for ACTION_MEDIA_EJECT notifications. The
	 * intent will call closeExternalStorageFiles() if the external media is
	 * going to be ejected, so applications can clean up any files they have
	 * open.
	 */
	private void registerExternalStorageListener() {
		if (mUnmountReceiver == null) {
			mUnmountReceiver = new BroadcastReceiver() {
				@Override
				public void onReceive(Context context, Intent intent) {
					String action = intent.getAction();
					if (action.equals(Intent.ACTION_MEDIA_UNMOUNTED)) {
						Log.i(AnkiDroidApp.TAG, "DeckPicker - mUnmountReceiver, Action = Media Unmounted");
						SharedPreferences preferences = PrefSettings
								.getSharedPrefs(getBaseContext());
						String deckPath = preferences.getString("deckPath",
								AnkiDroidApp.getStorageDirectory());
						populateDeckList(deckPath);
					} else if (action.equals(Intent.ACTION_MEDIA_MOUNTED)) {
						Log.i(AnkiDroidApp.TAG, "DeckPicker - mUnmountReceiver, Action = Media Mounted");
						SharedPreferences preferences = PrefSettings
								.getSharedPrefs(getBaseContext());
						String deckPath = preferences.getString("deckPath",
								AnkiDroidApp.getStorageDirectory());
						mDeckIsSelected = false;
						setTitleText();
						populateDeckList(deckPath);
					}
				}
			};
			IntentFilter iFilter = new IntentFilter();
			iFilter.addAction(Intent.ACTION_MEDIA_UNMOUNTED);
			iFilter.addAction(Intent.ACTION_MEDIA_MOUNTED);
			iFilter.addDataScheme("file");
			registerReceiver(mUnmountReceiver, iFilter);
		}
	}


	private void closeDeckPicker() {
		closeDeckPicker(false);
	}
	private void closeDeckPicker(boolean backPressed) {
		if (mPrefStartupDeckPicker && backPressed) {
			setResult(StudyOptions.RESULT_CLOSE);
			finish();
		} else {
			finish();
			if (getIntent().getBooleanExtra("showAnimation", false) && StudyOptions.getApiLevel() > 4) {
	    			ActivityTransitionAnimation.slide(this, ActivityTransitionAnimation.LEFT);
    		}
		}
	}


	private void handleRestoreDecks(boolean reloadIfEmpty) {
		if (mBrokenDecks.size() != 0) {
			while (true) {
				mCurrentDeckPath = mBrokenDecks.remove(0);
				if (!mAlreadyDealtWith.contains(mCurrentDeckPath) || mBrokenDecks.size() == 0) {
					break;
				}
			}
        	mDeckNotLoadedAlert.setMessage(getResources().getString(R.string.open_deck_failed, "\'" + new File(mCurrentDeckPath).getName() + "\'", BackupManager.BROKEN_DECKS_SUFFIX.replace("/", ""), getResources().getString(R.string.repair_deck)));
			mDeckNotLoadedAlert.show();
		} else if (reloadIfEmpty) {
			if (mRestoredOrDeleted) {
				mBrokenDecks = new ArrayList<String>();
				populateDeckList(mPrefDeckPath);
			}
		}
	}


	private void enableButtons(boolean enabled) {
		if (enabled) {
			mSyncAllButton.setVisibility(View.VISIBLE);
			mDeckpickerButtons.setVisibility(View.VISIBLE);
			mDeckpickerButtons.setAnimation(ViewAnimation.fade(ViewAnimation.FADE_IN, 500, 0)); 
		} else {
			mDeckpickerButtons.setVisibility(View.INVISIBLE);
		}
	}


	private void syncAllDecks() {
		if (AnkiDroidApp.isUserLoggedIn()) {
            mSyncAllButton.setClickable(false);
			SharedPreferences preferences = PrefSettings
					.getSharedPrefs(getBaseContext());
			String username = preferences.getString("username", "");
			String password = preferences.getString("password", "");
			Connection.syncAllDecks(mSyncAllDecksListener,
					new Connection.Payload(new Object[] { username,
							password, mDeckList }));
		} else {
			showDialog(DIALOG_USER_NOT_LOGGED_IN_SYNC);
		}
	}


	private void initDialogs() {
		Resources res = getResources();
		// Sync Log dialog
		StyledDialog.Builder builder = new StyledDialog.Builder(this);
		builder.setTitle(res.getString(R.string.sync_log_title));
		builder.setPositiveButton(res.getString(R.string.ok), null);
		mSyncLogAlert = builder.create();
		mSyncLogAlert.setOwnerActivity(DeckPicker.this);
		// Upgrade notes dialog
		builder = new StyledDialog.Builder(this);
		builder.setTitle(res.getString(
				R.string.deckpicker_upgrade_notes_title));
		builder.setPositiveButton(res.getString(R.string.ok), null);
		mUpgradeNotesAlert = builder.create();
		builder = new StyledDialog.Builder(this);
        builder.setTitle(res.getString(R.string.deckpicker_download_missing_title));
        builder.setPositiveButton(res.getString(R.string.ok), null);
        mMissingMediaAlert = builder.create();
        mProgressDialog = new StyledProgressDialog(DeckPicker.this);
        mProgressDialog.setTitle(R.string.deckpicker_download_missing_title);
        mProgressDialog.setProgressStyle(ProgressDialog.STYLE_HORIZONTAL);
        mProgressDialog.setMax(100);
        mProgressDialog.setCancelable(false);

        // backup system restore dialog
        builder.setTitle(getResources().getString(R.string.backup_manager_title));
        builder.setIcon(android.R.drawable.ic_dialog_alert);
        builder.setMessage(getResources().getString(R.string.backup_deck_no_space_left));
		builder.setPositiveButton(getResources().getString(R.string.ok), null);
		mNoSpaceLeftAlert = builder.create();

        builder.setTitle(res.getString(R.string.backup_manager_title));
        builder.setIcon(android.R.drawable.ic_dialog_alert);
        builder.setPositiveButton(res.getString(R.string.backup_restore), new Dialog.OnClickListener() {

            @Override
            public void onClick(DialogInterface dialog, int which) {
            	Resources res = getResources();
            	mBackups = BackupManager.getDeckBackups(new File(mCurrentDeckPath));
            	if (mBackups.length == 0) {
            		StyledDialog.Builder builder = new StyledDialog.Builder(DeckPicker.this);
            		builder.setTitle(res.getString(R.string.backup_manager_title))
            			.setIcon(android.R.drawable.ic_dialog_alert)
            			.setMessage(res.getString(R.string.backup_restore_no_backups))
            			.setPositiveButton(res.getString(R.string.ok), new Dialog.OnClickListener() {

				            @Override
				            public void onClick(DialogInterface dialog, int which) {
						mDeckNotLoadedAlert.show();
				            }
					}).setCancelable(true).setOnCancelListener(new OnCancelListener() {

						@Override
						public void onCancel(DialogInterface arg0) {
							mDeckNotLoadedAlert.show();
						}
					}).show();
            	} else {
            		String[] dates = new String[mBackups.length];
            		for (int i = 0; i < mBackups.length; i++) {
            			dates[i] = mBackups[i].getName().replaceAll(".*-(\\d{4}-\\d{2}-\\d{2}).anki", "$1");
            		}
            		StyledDialog.Builder builder = new StyledDialog.Builder(DeckPicker.this);
            		builder.setTitle(res.getString(R.string.backup_restore_select_title))
            			.setIcon(android.R.drawable.ic_input_get)
                    	.setSingleChoiceItems(dates, dates.length, new DialogInterface.OnClickListener(){

							@Override
							public void onClick(DialogInterface dialog, int which) {
								DeckTask.launchDeckTask(DeckTask.TASK_TYPE_RESTORE_DECK, mRestoreDeckHandler, new DeckTask.TaskData(null, new String[] {mCurrentDeckPath, mBackups[which].getPath()}, 0, 0));
								dialog.dismiss();
							}
						}).setCancelable(true).setOnCancelListener(new OnCancelListener() {

							@Override
							public void onCancel(DialogInterface arg0) {
								mDeckNotLoadedAlert.show();
							}
						}).show();
        		}
            }
        });
        builder.setNeutralButton(res.getString(R.string.backup_repair_deck), new Dialog.OnClickListener() {

			@Override
			public void onClick(DialogInterface arg0, int arg1) {
	        	DeckTask.launchDeckTask(DeckTask.TASK_TYPE_REPAIR_DECK, mRepairDeckHandler, new DeckTask.TaskData(mCurrentDeckPath));
			}
        });
        builder.setNegativeButton(res.getString(R.string.delete_deck_title), new Dialog.OnClickListener() {

            @Override
            public void onClick(DialogInterface dialog, int which) {
            	Resources res = getResources();
            	StyledDialog.Builder builder = new StyledDialog.Builder(DeckPicker.this);
            	builder.setCancelable(true).setTitle(res.getString(R.string.delete_deck_title))
            		.setIcon(android.R.drawable.ic_dialog_alert)
            		.setMessage(String.format(res.getString(R.string.delete_deck_message), "\'" + new File(mCurrentDeckPath).getName().replace(".anki", "") + "\'"))
            		.setPositiveButton(res.getString(R.string.delete_deck_confirm), new DialogInterface.OnClickListener() {

						@Override
						public void onClick(DialogInterface dialog, int which) {
							if (BackupManager.moveDeckToBrokenFolder(mCurrentDeckPath)) {
								Themes.showThemedToast(DeckPicker.this, getResources().getString(R.string.delete_deck_success, "\'" + (new File(mCurrentDeckPath).getName().replace(".anki", "")) + "\'", "\'" + BackupManager.BROKEN_DECKS_SUFFIX.replace("/", "") + "\'"), false);								
								mRestoredOrDeleted = true;
								handleRestoreDecks(true);
							}
						}
					}).setNegativeButton(res.getString(R.string.cancel), new DialogInterface.OnClickListener() {

						@Override
						public void onClick(DialogInterface dialog, int which) {
							mDeckNotLoadedAlert.show();
						}
					}).setOnCancelListener(new DialogInterface.OnCancelListener() {

						@Override
						public void onCancel(DialogInterface dialog) {
							mDeckNotLoadedAlert.show();
						}
					}).show();					
            }
        });
        builder.setCancelable(true);
        builder.setOnCancelListener(new OnCancelListener() {

			@Override
			public void onCancel(DialogInterface arg0) {
				mAlreadyDealtWith.add(mCurrentDeckPath);
				handleRestoreDecks(true);
			}
		});
        mDeckNotLoadedAlert = builder.create();
	}
	
	
    @Override
    public boolean onCreateOptionsMenu(Menu menu) {
        MenuItem item;
        SubMenu downloadDeckSubMenu = menu.addSubMenu(Menu.NONE, SUBMENU_DOWNLOAD, Menu.NONE,
                R.string.menu_download_deck);
        downloadDeckSubMenu.setIcon(R.drawable.ic_menu_download);
        downloadDeckSubMenu.add(
                Menu.NONE, MENU_DOWNLOAD_PERSONAL_DECK, Menu.NONE, R.string.menu_download_personal_deck);
        downloadDeckSubMenu.add(Menu.NONE, MENU_DOWNLOAD_SHARED_DECK, Menu.NONE, R.string.menu_download_shared_deck);
        item = menu.add(Menu.NONE, MENU_CREATE_DECK, Menu.NONE, R.string.menu_create_deck);
        item.setIcon(R.drawable.ic_menu_add);
        item = menu.add(Menu.NONE, MENU_PREFERENCES, Menu.NONE, R.string.menu_preferences);
        item.setIcon(R.drawable.ic_menu_preferences);
        item = menu.add(Menu.NONE, MENU_MY_ACCOUNT, Menu.NONE, R.string.menu_my_account);
        item.setIcon(R.drawable.ic_menu_home);
        item = menu.add(Menu.NONE, MENU_ABOUT, Menu.NONE, R.string.menu_about);
        item.setIcon(R.drawable.ic_menu_info_details);
        item = menu.add(Menu.NONE, MENU_FEEDBACK, Menu.NONE, R.string.studyoptions_feedback);
        item.setIcon(R.drawable.ic_menu_send);
        return true;
    }


    @Override
    public boolean onPrepareOptionsMenu(Menu menu) {
        boolean sdCardAvailable = AnkiDroidApp.isSdCardMounted();
        menu.findItem(SUBMENU_DOWNLOAD).setEnabled(sdCardAvailable);
        menu.findItem(MENU_DOWNLOAD_PERSONAL_DECK).setVisible(sdCardAvailable);
        return true;
    }

    
    /** Handles item selections */
    @Override
    public boolean onOptionsItemSelected(MenuItem item) {
        switch (item.getItemId()) {
            case MENU_CREATE_DECK:
                startActivityForResult(new Intent(DeckPicker.this, DeckCreator.class), CREATE_DECK);
                if (StudyOptions.getApiLevel() > 4) {
                    ActivityTransitionAnimation.slide(DeckPicker.this, ActivityTransitionAnimation.RIGHT);
                }
                return true;

            case MENU_ABOUT:
                // int i = 123/0; // Intentional Exception for feedback testing purpose
                startActivity(new Intent(DeckPicker.this, About.class));
                return true;

            case MENU_DOWNLOAD_PERSONAL_DECK:
                openPersonalDeckPicker();
                return true;

            case MENU_DOWNLOAD_SHARED_DECK:
                openSharedDeckPicker();
                return true;

            case MENU_MY_ACCOUNT:
                startActivity(new Intent(DeckPicker.this, MyAccount.class));
                return true;

            case MENU_PREFERENCES:
                startActivityForResult(
                        new Intent(DeckPicker.this, Preferences.class),
                        PREFERENCES_UPDATE);
                return true;

            case MENU_FEEDBACK:
                startActivityForResult(
                        new Intent(DeckPicker.this, Feedback.class),
                        REPORT_FEEDBACK);
                return true;

            default:
                return super.onOptionsItemSelected(item);
        }
    }
    

    @Override
    protected void onActivityResult(int requestCode, int resultCode, Intent intent) {
        super.onActivityResult(requestCode, resultCode, intent);

        if (requestCode == PREFERENCES_UPDATE) {
            if (resultCode == StudyOptions.RESULT_RESTART) {
            	setResult(StudyOptions.RESULT_RESTART);
            	finish();
            } else {
            	SharedPreferences preferences = PrefSettings.getSharedPrefs(getBaseContext());
				BackupManager.initBackup();
                if (!mPrefDeckPath.equals(preferences.getString("deckPath", AnkiDroidApp.getStorageDirectory())) || mPrefDeckOrder != Integer.parseInt(preferences.getString("deckOrder", "0"))) {
                	populateDeckList(preferences.getString("deckPath", AnkiDroidApp.getStorageDirectory()));
                }
            }
        } else if ((requestCode == CREATE_DECK || requestCode == DOWNLOAD_PERSONAL_DECK || requestCode == DOWNLOAD_SHARED_DECK) && resultCode == RESULT_OK) {
        	populateDeckList(mPrefDeckPath);
        } else if (requestCode == REPORT_FEEDBACK && resultCode == RESULT_OK) {
        } else if (requestCode == LOG_IN_FOR_DOWNLOAD && resultCode == RESULT_OK) {
        	openPersonalDeckPicker();
        } else if (requestCode == LOG_IN_FOR_SYNC && resultCode == RESULT_OK) {
        	syncAllDecks();
        }
    }


    private void populateDeckList(String location) {
		Log.i(AnkiDroidApp.TAG, "DeckPicker - populateDeckList");

		if (!location.equals(mPrefDeckPath)) {
		    mPrefDeckPath = location;
		}

		mDeckIsSelected = false;
		mTotalDueCards = 0;
		mTotalCards = 0;
		setTitleText();
		
		Resources res = getResources();
		int len = 0;
		File[] fileList;

		TreeSet<HashMap<String, String>> tree = new TreeSet<HashMap<String, String>>(new HashMapCompareLoad());

		File dir = new File(mPrefDeckPath);
		fileList = dir.listFiles(new AnkiFilter());

		if (dir.exists() && dir.isDirectory() && fileList != null) {
			len = fileList.length;
			enableButtons(false);
		}

		mFileList = fileList;
		if (len > 0 && fileList != null) {
			Log.i(AnkiDroidApp.TAG, "DeckPicker - populateDeckList, number of anki files = " + len);
			for (File file : fileList) {
				String absPath = file.getAbsolutePath();

				Log.i(AnkiDroidApp.TAG, "DeckPicker - populateDeckList, file:" + file.getName());

				try {
					HashMap<String, String> data = new HashMap<String, String>();
					data.put("name", file.getName().replaceAll(".anki", ""));
					data
							.put("due", res
									.getString(R.string.deckpicker_loaddeck));
					data.put("new", "");
					data.put("mod", "0");						
					data.put("filepath", absPath);
                    data.put("showProgress", "true");
                    data.put("rateOfCompletionMat", "-1");
                    data.put("rateOfCompletionAll", "-1");

					tree.add(data);

				} catch (SQLException e) {
					Log.w(AnkiDroidApp.TAG,
							"DeckPicker - populateDeckList, File "
									+ file.getName()
									+ " is not a real anki file");
				}
			}
		    
			Thread thread = new Thread(this);
			thread.start();
		} else {
			Log.i(AnkiDroidApp.TAG, "populateDeckList - No decks found.");
			if (!AnkiDroidApp.isSdCardMounted()) {
				Log.i(AnkiDroidApp.TAG, "populateDeckList - No sd card.");
				setTitle(R.string.deckpicker_title_nosdcard);
				showDialog(DIALOG_NO_SDCARD);
			}

			HashMap<String, String> data = new HashMap<String, String>();
			data.put("name", res.getString(R.string.deckpicker_nodeck));
			data.put("new", "");
			data.put("due", "");
			data.put("mod", "1");
			data.put("showProgress", "false");
            data.put("rateOfCompletionMat", "-1");
            data.put("rateOfCompletionAll", "-1");

			tree.add(data);
		}
		mDeckList.clear();
		mDeckList.addAll(tree);
		mDeckListView.clearChoices();
		mDeckListAdapter.notifyDataSetChanged();
		Log.i(AnkiDroidApp.TAG, "DeckPicker - populateDeckList, Ending");
	}

	@Override
	public void run() {
		Log.i(AnkiDroidApp.TAG, "Thread run - Beginning");

		if (mFileList != null && mFileList.length > 0) {
			mLock.lock();
			try {
				Log.i(AnkiDroidApp.TAG, "Thread run - Inside lock");

				mIsFinished = false;
				int i = 0;
				for (File file : mFileList) {
				    i++;
					// Don't load any more decks if one has already been
					// selected.
					Log.i(AnkiDroidApp.TAG, "Thread run - Before break mDeckIsSelected = " + mDeckIsSelected);
					if (mDeckIsSelected) {
						break;
					}

					String path = file.getAbsolutePath();
					Deck deck;

					Bundle data = new Bundle();
					Message msg;

					// See if a backup is needed (only done in deckpicker, if last backup is quite old or no backup at all is available)
					// It is necessary to do it here, because retrieving deck information can already lead to a deck removal (Android bug)
					if (BackupManager.isActivated() && BackupManager.safetyBackupNeeded(path, BackupManager.SAFETY_BACKUP_THRESHOLD)) {
						Log.i(AnkiDroidApp.TAG, "DeckPicker - Safety backup for deck " + path + "needed");
						data.putString("absPath", path);
						data.putInt("msgtype", MSG_CREATING_BACKUP);
						msg = Message.obtain();
						msg.setData(data);
						mHandler.sendMessage(msg);
						if (BackupManager.backupDeck(path) == BackupManager.RETURN_BACKUP_CREATED) {
							data.putString("absPath", path);
							data.putInt("msgtype", MSG_LOADING_DECK);
							msg = Message.obtain();
							msg.setData(data);
							mHandler.sendMessage(msg);
						} else {
							data.putString("absPath", path);
							data.putInt("msgtype", MSG_BACKUP_ERROR);
							msg = Message.obtain();
							msg.setData(data);
							mHandler.sendMessage(msg);
							continue;
						}
					}

					// See if we need to upgrade the deck
					int version = 0;
					try {
						version = Deck.getDeckVersion(path);
					} catch (Exception e) {
						Log.w(AnkiDroidApp.TAG, "Could not open database "
								+ path);
						addBrokenDeck(path);
						data.putString("absPath", path);
						data.putInt("msgtype", MSG_COULD_NOT_BE_LOADED);
						msg = Message.obtain();
						msg.setData(data);
						mHandler.sendMessage(msg);						
						continue;
					}

					if (version < Deck.DECK_VERSION) {
						data.putString("absPath", path);
						data.putInt("msgtype", MSG_UPGRADE_NEEDED);
						data.putInt("version", version);
						data.putString("notes", "");
						msg = Message.obtain();
						msg.setData(data);
						mHandler.sendMessage(msg);
					}
					deck = DeckManager.getDeck(path, DeckManager.REQUESTING_ACTIVITY_DECKPICKER, false);
					if (deck == null) {
						addBrokenDeck(path);
						data.putString("absPath", path);
						data.putInt("msgtype", MSG_COULD_NOT_BE_LOADED);
						msg = Message.obtain();
						msg.setData(data);
						mHandler.sendMessage(msg);
						continue;
					}
					version = deck.getVersion();

					// Check if the upgrade failed
					if (false){//version < Deck.DECK_VERSION) {
						data.putString("absPath", path);
						data.putInt("msgtype", MSG_UPGRADE_FAILURE);
						data.putInt("version", version);
						data.putString("notes", Deck.upgradeNotesToMessages(deck, getResources()));
						DeckManager.closeDeck(path, DeckManager.REQUESTING_ACTIVITY_DECKPICKER);
						msg = Message.obtain();
						msg.setData(data);
						mHandler.sendMessage(msg);
					} else {
<<<<<<< HEAD
						int[] counts = deck.getSched().allCounts();
						int dueCards = counts[Scheduler.COUNTS_REV] + counts[Scheduler.COUNTS_LRN];
						int totalCards = deck.cardCount();
						int newCards = counts[Scheduler.COUNTS_NEW];
						int totalNewCards = deck.totalNewCardCount(false);
						int eta = deck.getSched().eta() / 60;
//						double modified = deck.getModified();

						String upgradeNotes = Deck.upgradeNotesToMessages(deck, getResources());
						
						closeDeck(deck);

						data.putString("absPath", path);
						data.putInt("msgtype", MSG_UPGRADE_SUCCESS);
						data.putInt("due", dueCards);
//						data.putDouble("mod", modified);
						data.putInt("total", totalCards);
						data.putInt("new", newCards);
						data.putInt("totalNew", totalNewCards);
						data.putString("notes", upgradeNotes);

						double[] completion = deck.completionRates(false);
						data.putInt("rateOfCompletionMat", (int) (completion[0] * 100));
                        data.putInt("rateOfCompletionAll", (int) (Math.max(0, completion[1] - completion[0]) * 100));
                        if (i == mFileList.length) {
                            data.putBoolean("lastDeck", true);
                        } else {
                            data.putBoolean("lastDeck", false);
                        }
						msg.setData(data);
						
						mTotalDueCards += dueCards + newCards;
						mTotalCards += totalCards;
						mTotalTime += eta;
=======
						try {
							int dueCards = deck.getDueCount();
							int totalCards = deck.getCardCount();
							int newCards = deck.getNewCountToday();
							int totalNewCards = deck.getNewCount(mCompletionBarRestrictToActive);
							int matureCards = deck.getMatureCardCount(mCompletionBarRestrictToActive);
							int totalRevCards = deck.getTotalRevFailedCount(mCompletionBarRestrictToActive);
							int totalCardsCompletionBar = totalRevCards + totalNewCards;
							double modified = deck.getModified();

							String upgradeNotes = Deck.upgradeNotesToMessages(deck, getResources());
							
							DeckManager.closeDeck(path, DeckManager.REQUESTING_ACTIVITY_DECKPICKER);

							data.putString("absPath", path);
							data.putInt("msgtype", MSG_UPGRADE_SUCCESS);
							data.putInt("due", dueCards);
							data.putDouble("mod", modified);
							data.putInt("total", totalCards);
							data.putInt("new", newCards);
							data.putInt("totalNew", totalNewCards);
							data.putString("notes", upgradeNotes);

							int rateOfCompletionMat;
							int rateOfCompletionAll;
							if (totalCardsCompletionBar != 0) {
							    rateOfCompletionMat = (matureCards * 100) / totalCardsCompletionBar;
			                    rateOfCompletionAll = (totalRevCards * 100) / totalCardsCompletionBar; 
							} else {
							    rateOfCompletionMat = 0;
							    rateOfCompletionAll = 0;
							}
							data.putInt("rateOfCompletionMat", rateOfCompletionMat);
	                        data.putInt("rateOfCompletionAll", Math.max(0, rateOfCompletionAll - rateOfCompletionMat));
							msg = Message.obtain();
							msg.setData(data);
							
							mTotalDueCards += dueCards + newCards;
							mTotalCards += totalCards;
							mTotalTime += Math.max(deck.getETA(), 0);							
						} catch (SQLiteException e) {
							Log.e(AnkiDroidApp.TAG, "DeckPicker - run - error on loading deck values from file " + path + ": " + e);
							data.putString("absPath", path);
							data.putInt("msgtype", MSG_COULD_NOT_BE_LOADED);
							msg = Message.obtain();
							msg.setData(data);
							mHandler.sendMessage(msg);
							addBrokenDeck(path);
							continue;
						}

>>>>>>> 48b8dbc8

						mHandler.sendMessage(msg);
					}
				}
				mIsFinished = true;
				mHandler.sendEmptyMessage(0);
				mCondFinished.signal();
			} catch (Exception e) {
				throw new RuntimeException(e);
			} finally {
				mLock.unlock();
			}
		}
	}
	
	
	private void setTitleText(){
		Resources res = getResources();
		String time = res.getQuantityString(R.plurals.deckpicker_title_minutes, mTotalTime, mTotalTime);
		setTitle(res.getQuantityString(R.plurals.deckpicker_title, mTotalDueCards, mTotalDueCards, mTotalCards, time));
	}


	private void resetDeckLanguages(String deckPath) {
		if (MetaDB.resetDeckLanguages(this, deckPath)) {
			Themes.showThemedToast(this, getResources().getString(R.string.contextmenu_deckpicker_reset_reset_message), true);
		}
	}


    public void openPersonalDeckPicker() {
        if (AnkiDroidApp.isUserLoggedIn()) {
            startActivityForResult(new Intent(this, PersonalDeckPicker.class), DOWNLOAD_PERSONAL_DECK);
            if (StudyOptions.getApiLevel() > 4) {
                ActivityTransitionAnimation.slide(this, ActivityTransitionAnimation.RIGHT);
            }
        } else {
            showDialog(DIALOG_USER_NOT_LOGGED_IN_DOWNLOAD);
        }
    }


    public void openSharedDeckPicker() {
        // deckLoaded = false;
        startActivityForResult(new Intent(this, SharedDeckPicker.class), DOWNLOAD_SHARED_DECK);
        if (StudyOptions.getApiLevel() > 4) {
            ActivityTransitionAnimation.slide(this, ActivityTransitionAnimation.RIGHT);
        }
    }


	private void handleDeckSelection(int id) {
		String deckFilename = null;

		waitForDeckLoaderThread();

		@SuppressWarnings("unchecked")
		HashMap<String, String> data = (HashMap<String, String>) mDeckListAdapter
				.getItem(id);
		deckFilename = data.get("filepath");

		if (deckFilename != null) {
			Log.i(AnkiDroidApp.TAG, "Selected " + deckFilename);
			Intent intent = this.getIntent();
			intent.putExtra(StudyOptions.OPT_DB, deckFilename);
			setResult(RESULT_OK, intent);

			closeDeckPicker();
		}
	}


	public void addBrokenDeck(String filePath) {
		if (!mBrokenDecks.contains(filePath)) {
			mBrokenDecks.add(filePath);
			BackupManager.restoreDeckIfMissing(filePath);
		}
		DeckManager.closeDeck(filePath, DeckManager.REQUESTING_ACTIVITY_DECKPICKER);
	}


	private void removeDeck(String deckFilename) {
		if (deckFilename != null) {
			DeckManager.closeDeck(deckFilename);
			File file = new File(deckFilename);
			boolean deleted = BackupManager.removeDeck(file);
			if (deleted) {
				Log.i(AnkiDroidApp.TAG, "DeckPicker - " + deckFilename + " deleted");
				mDeckIsSelected = false;
				DeckManager.closeDeck(deckFilename);		
				populateDeckList(mPrefDeckPath);
			} else {
				Log.e(AnkiDroidApp.TAG, "Error: Could not delete "
						+ deckFilename);
			}
		}
	}

	private void waitForDeckLoaderThread() {
		mDeckIsSelected = true;
		Log.i(AnkiDroidApp.TAG, "DeckPicker - waitForDeckLoaderThread(), mDeckIsSelected set to true");
		mLock.lock();
		try {
			while (!mIsFinished) {
				mCondFinished.await();
			}
		} catch (InterruptedException e) {
			e.printStackTrace();
		} finally {
			mLock.unlock();
		}
	}

	private CharSequence getSyncLogMessage(
			ArrayList<HashMap<String, String>> decksChangelogs) {
		SpannableStringBuilder spannableStringBuilder = new SpannableStringBuilder();
		int len = decksChangelogs.size();
		for (int i = 0; i < len; i++) {
			HashMap<String, String> deckChangelog = decksChangelogs.get(i);
			String deckName = deckChangelog.get("deckName");

			// Append deck name
			spannableStringBuilder.append(deckName);
			// Underline deck name
			spannableStringBuilder.setSpan(new UnderlineSpan(),
					spannableStringBuilder.length() - deckName.length(),
					spannableStringBuilder.length(), 0);
			// Put deck name in bold style
			spannableStringBuilder.setSpan(new StyleSpan(
					android.graphics.Typeface.BOLD), spannableStringBuilder
					.length()
					- deckName.length(), spannableStringBuilder.length(), 0);

			// Append sync message
			spannableStringBuilder.append("\n" + deckChangelog.get("message"));

			// If it is not the last element, add the proper separation
			if (i != (len - 1)) {
				spannableStringBuilder.append("\n\n");
			}
		}

		return spannableStringBuilder;
	}


    DeckTask.TaskListener mLoadStatisticsHandler = new DeckTask.TaskListener() {

		@Override
		public void onPostExecute(DeckTask.TaskData result) {
            if (mProgressDialog.isShowing()) {
                try {
                    mProgressDialog.dismiss();
                } catch (Exception e) {
                    Log.e(AnkiDroidApp.TAG, "onPostExecute - Dialog dismiss Exception = " + e.getMessage());
                }
            }
            if (result == null) {
            	return;
            }
            if (result.getBoolean()) {
		    	if (mStatisticType == Statistics.TYPE_DECK_SUMMARY) {
		    		Statistics.showDeckSummary(DeckPicker.this);
		    	} else {
			    	Intent intent = new Intent(DeckPicker.this, com.ichi2.charts.ChartBuilder.class);
			    	startActivity(intent);
			        if (StudyOptions.getApiLevel() > 4) {
			            ActivityTransitionAnimation.slide(DeckPicker.this, ActivityTransitionAnimation.DOWN);
			        }	
		    	}
			}
		}

		@Override
		public void onPreExecute() {
            mProgressDialog = StyledProgressDialog.show(DeckPicker.this, "", getResources()
                    .getString(R.string.calculating_statistics), true);
		}

		@Override
		public void onProgressUpdate(DeckTask.TaskData... values) {
		}
    	
    };


    DeckTask.TaskListener mRepairDeckHandler = new DeckTask.TaskListener() {

    	@Override
        public void onPreExecute() {
            mProgressDialog = StyledProgressDialog.show(DeckPicker.this, "", getResources()
                    .getString(R.string.backup_repair_deck_progress), true);
        }


        @Override
        public void onPostExecute(DeckTask.TaskData result) {
        	if (result.getBoolean()) {
        		populateDeckList(mPrefDeckPath);
        	} else {
        		Themes.showThemedToast(DeckPicker.this, getResources().getString(R.string.deck_repair_error), true);
        	}
        	if (mProgressDialog != null && mProgressDialog.isShowing()) {
        		mProgressDialog.dismiss();
        	}
        }
 
		@Override
		public void onProgressUpdate(TaskData... values) {
		}

    };


    DeckTask.TaskListener mRestoreDeckHandler = new DeckTask.TaskListener() {

    	@Override
        public void onPreExecute() {
            mProgressDialog = StyledProgressDialog.show(DeckPicker.this, "", getResources()
                    .getString(R.string.backup_restore_deck), true);
        }


        @Override
        public void onPostExecute(DeckTask.TaskData result) {
			switch (result.getInt()) {
    		case BackupManager.RETURN_DECK_RESTORED:
    			mRestoredOrDeleted = true;
                handleRestoreDecks(true);
                break;    			
    		case BackupManager.RETURN_ERROR:
        		mDeckNotLoadedAlert.show();
        		Themes.showThemedToast(DeckPicker.this, getResources().getString(R.string.backup_restore_error), true);
    			break;
    		case BackupManager.RETURN_NOT_ENOUGH_SPACE:
    			mDeckNotLoadedAlert.show();
    			mNoSpaceLeftAlert.show();
    			break;
    		}        		
        	if (mProgressDialog != null && mProgressDialog.isShowing()) {
        		mProgressDialog.dismiss();
        	}
        }
 
		@Override
		public void onProgressUpdate(TaskData... values) {
		}

    };


    DeckTask.TaskListener mOptimizeDeckHandler = new DeckTask.TaskListener() {

		@Override
		public void onPostExecute(DeckTask.TaskData result) {
            if (mProgressDialog.isShowing()) {
                try {
                    mProgressDialog.dismiss();
                } catch (Exception e) {
                    Log.e(AnkiDroidApp.TAG, "onPostExecute - Dialog dismiss Exception = " + e.getMessage());
                }
            }
			DeckManager.closeDeck(result.getDeck().getDeckPath(), DeckManager.REQUESTING_ACTIVITY_DECKPICKER);
    		StyledDialog dialog = (StyledDialog) onCreateDialog(DIALOG_OPTIMIZE_DATABASE);
    		dialog.setMessage(String.format(Utils.ENGLISH_LOCALE, getResources().getString(R.string.optimize_deck_message), Math.round(result.getLong() / 1024)));
    		dialog.show();
		}

		@Override
		public void onPreExecute() {
            mProgressDialog = StyledProgressDialog.show(DeckPicker.this, "", getResources()
                    .getString(R.string.optimize_deck_dialog), true);
		}

		@Override
		public void onProgressUpdate(DeckTask.TaskData... values) {
		}
    	
    };


    // ----------------------------------------------------------------------------
	// INNER CLASSES
	// ----------------------------------------------------------------------------


    public class AlternatingAdapter extends SimpleAdapter {
    	    public AlternatingAdapter(Context context, ArrayList<HashMap<String, String>> items, int resource, String[] from, int[] to) {
    	        super(context, items, resource, from, to);
    	    }

    	    @Override
    	    public View getView(int position, View convertView, ViewGroup parent) {
	    	  View view = super.getView(position, convertView, parent);
	    	  Themes.setContentStyle(view, Themes.CALLER_DECKPICKER_DECK);
    	      return view;
    	    }
    }


	public static final class AnkiFilter implements FileFilter {
		@Override
		public boolean accept(File pathname) {
			if (pathname.isFile() && pathname.getName().endsWith(".anki")) {
				return true;
			}
			return false;
		}
	}


	private class HashMapCompareLoad implements
	Comparator<HashMap<String, String>> {
		@Override
		public int compare(HashMap<String, String> object1,
				HashMap<String, String> object2) {
    		return object1.get("filepath").compareToIgnoreCase(object2.get("filepath"));
		}
	}


	private class HashMapCompare implements
	Comparator<HashMap<String, String>> {
		@Override
		public int compare(HashMap<String, String> object1,
				HashMap<String, String> object2) {
		    try {
		    	if (mPrefDeckOrder == ORDER_BY_DATE) {
					// If there are two decks with the same date of modification, order them in alphabetical order
					if (object2.get("mod").compareToIgnoreCase(object1.get("mod")) != 0) {
						return object2.get("mod").compareToIgnoreCase(
								object1.get("mod"));
					} else {
						return object1.get("filepath").compareToIgnoreCase(
								object2.get("filepath"));
					}
		    	} else if (mPrefDeckOrder == ORDER_BY_DUE_CARDS) {
					return - Integer.valueOf(object1.get("dueInt")).compareTo(Integer.valueOf(object2.get("dueInt")));
		    	} else if (mPrefDeckOrder == ORDER_BY_TOTAL_CARDS) {
		    		return - Integer.valueOf(object1.get("total")).compareTo(Integer.valueOf(object2.get("total")));
		    	} else if (mPrefDeckOrder == ORDER_BY_REMAINING_NEW_CARDS) {
		    		return - Integer.valueOf(object1.get("totalNew")).compareTo(Integer.valueOf(object2.get("totalNew")));
				} else {
					return 0;
				}
		    }
		    catch( Exception e ) {
		        return 0;
		    }
		}
	}


	class MyGestureDetector extends SimpleOnGestureListener {	
    	@Override
        public boolean onFling(MotionEvent e1, MotionEvent e2, float velocityX, float velocityY) {
            if (mSwipeEnabled) {
                try {
       				if (e1.getX() - e2.getX() > StudyOptions.sSwipeMinDistance && Math.abs(velocityX) > StudyOptions.sSwipeThresholdVelocity && Math.abs(e1.getY() - e2.getY()) < StudyOptions.sSwipeMaxOffPath) {
       					closeDeckPicker(true);
                    }
       			}
                catch (Exception e) {
                  	Log.e(AnkiDroidApp.TAG, "onFling Exception = " + e.getMessage());
                }
            }	            	
            return false;
    	}
    }
    @Override
    public boolean onTouchEvent(MotionEvent event) {
        if (gestureDetector.onTouchEvent(event))
	        return true;
	    else
	    	return false;
    }

	@Override
	public void buttonPressed(ButtonEvent arg0) {
		// TODO Auto-generated method stub
		
	}

	@Override
	public void buttonReleased(ButtonEvent arg0) {
		Log.d("Zeemote","Button released, id: "+arg0.getButtonID());
		Message msg = Message.obtain();
		msg.what = MSG_ZEEMOTE_BUTTON_A + arg0.getButtonID(); //Button A = 0, Button B = 1...
		if ((msg.what >= MSG_ZEEMOTE_BUTTON_A) && (msg.what <= MSG_ZEEMOTE_BUTTON_D)) { //make sure messages from future buttons don't get throug
			this.ZeemoteHandler.sendMessage(msg);
		}
		if (arg0.getButtonID()==-1)
		{
			msg.what = MSG_ZEEMOTE_BUTTON_D+arg0.getButtonGameAction();
			if ((msg.what >= MSG_ZEEMOTE_STICK_UP) && (msg.what <= MSG_ZEEMOTE_STICK_RIGHT)) { //make sure messages from future buttons don't get throug
				this.ZeemoteHandler.sendMessage(msg);
			}
		}
	}

	@Override
	protected void onResume() {
		super.onResume();
		// workaround for hidden dialog when resuming
		if (mSyncLogAlert != null && mSyncLogAlert.isShowing()) {
			try {				
				mSyncLogAlert.dismiss();
				mSyncLogAlert.show();
			} catch (Exception e) {
			}
		}
	      if ((AnkiDroidApp.zeemoteController() != null) && (AnkiDroidApp.zeemoteController().isConnected())){
	    	  Log.d("Zeemote","Adding listener in onResume");
	    	  AnkiDroidApp.zeemoteController().addButtonListener(this);
	      	  adapter = new JoystickToButtonAdapter();
	      	  AnkiDroidApp.zeemoteController().addJoystickListener(adapter);
	      	  adapter.addButtonListener(this);
	      }
	}
}<|MERGE_RESOLUTION|>--- conflicted
+++ resolved
@@ -1567,7 +1567,7 @@
 						msg.setData(data);
 						mHandler.sendMessage(msg);
 					} else {
-<<<<<<< HEAD
+						try {
 						int[] counts = deck.getSched().allCounts();
 						int dueCards = counts[Scheduler.COUNTS_REV] + counts[Scheduler.COUNTS_LRN];
 						int totalCards = deck.cardCount();
@@ -1576,9 +1576,9 @@
 						int eta = deck.getSched().eta() / 60;
 //						double modified = deck.getModified();
 
-						String upgradeNotes = Deck.upgradeNotesToMessages(deck, getResources());
-						
-						closeDeck(deck);
+							String upgradeNotes = Deck.upgradeNotesToMessages(deck, getResources());
+							
+							DeckManager.closeDeck(path, DeckManager.REQUESTING_ACTIVITY_DECKPICKER);
 
 						data.putString("absPath", path);
 						data.putInt("msgtype", MSG_UPGRADE_SUCCESS);
@@ -1602,59 +1602,6 @@
 						mTotalDueCards += dueCards + newCards;
 						mTotalCards += totalCards;
 						mTotalTime += eta;
-=======
-						try {
-							int dueCards = deck.getDueCount();
-							int totalCards = deck.getCardCount();
-							int newCards = deck.getNewCountToday();
-							int totalNewCards = deck.getNewCount(mCompletionBarRestrictToActive);
-							int matureCards = deck.getMatureCardCount(mCompletionBarRestrictToActive);
-							int totalRevCards = deck.getTotalRevFailedCount(mCompletionBarRestrictToActive);
-							int totalCardsCompletionBar = totalRevCards + totalNewCards;
-							double modified = deck.getModified();
-
-							String upgradeNotes = Deck.upgradeNotesToMessages(deck, getResources());
-							
-							DeckManager.closeDeck(path, DeckManager.REQUESTING_ACTIVITY_DECKPICKER);
-
-							data.putString("absPath", path);
-							data.putInt("msgtype", MSG_UPGRADE_SUCCESS);
-							data.putInt("due", dueCards);
-							data.putDouble("mod", modified);
-							data.putInt("total", totalCards);
-							data.putInt("new", newCards);
-							data.putInt("totalNew", totalNewCards);
-							data.putString("notes", upgradeNotes);
-
-							int rateOfCompletionMat;
-							int rateOfCompletionAll;
-							if (totalCardsCompletionBar != 0) {
-							    rateOfCompletionMat = (matureCards * 100) / totalCardsCompletionBar;
-			                    rateOfCompletionAll = (totalRevCards * 100) / totalCardsCompletionBar; 
-							} else {
-							    rateOfCompletionMat = 0;
-							    rateOfCompletionAll = 0;
-							}
-							data.putInt("rateOfCompletionMat", rateOfCompletionMat);
-	                        data.putInt("rateOfCompletionAll", Math.max(0, rateOfCompletionAll - rateOfCompletionMat));
-							msg = Message.obtain();
-							msg.setData(data);
-							
-							mTotalDueCards += dueCards + newCards;
-							mTotalCards += totalCards;
-							mTotalTime += Math.max(deck.getETA(), 0);							
-						} catch (SQLiteException e) {
-							Log.e(AnkiDroidApp.TAG, "DeckPicker - run - error on loading deck values from file " + path + ": " + e);
-							data.putString("absPath", path);
-							data.putInt("msgtype", MSG_COULD_NOT_BE_LOADED);
-							msg = Message.obtain();
-							msg.setData(data);
-							mHandler.sendMessage(msg);
-							addBrokenDeck(path);
-							continue;
-						}
-
->>>>>>> 48b8dbc8
 
 						mHandler.sendMessage(msg);
 					}
