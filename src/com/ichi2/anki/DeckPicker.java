package com.ichi2.anki;

import java.io.File;
import java.io.FileFilter;
import java.util.ArrayList;
import java.util.Comparator;
import java.util.HashMap;
import java.util.TreeSet;
import java.util.concurrent.locks.Condition;
import java.util.concurrent.locks.ReentrantLock;

import android.app.Activity;
import android.content.Intent;
import android.content.res.Resources;
import android.database.SQLException;
import android.os.Bundle;
import android.os.Handler;
import android.os.Message;
import android.util.Log;
import android.view.View;
import android.widget.AdapterView;
import android.widget.ListView;
import android.widget.ProgressBar;
import android.widget.SimpleAdapter;

/**
 * Allows the user to choose a deck from the filesystem.
 * 
 * @author Andrew Dubya
 *
 */
public class DeckPicker extends Activity implements Runnable {
	
	private DeckPicker mSelf;
	private SimpleAdapter mDeckListAdapter;
	private ArrayList<HashMap<String, String>> mDeckList;
	private ListView mDeckListView;
	private File[] mFileList;
	private ReentrantLock mLock = new ReentrantLock();
	private Condition mCondFinished = mLock.newCondition();
	private boolean mIsFinished = true;
	private boolean mDeckIsSelected = false;
	
	AdapterView.OnItemClickListener mDeckSelHandler = new AdapterView.OnItemClickListener() {
		public void onItemClick(AdapterView<?> parent, View v, int p, long id) {
			mSelf.handleDeckSelection(p);
		}
	};
	
    /** Called when the activity is first created. */
    @Override
    public void onCreate(Bundle savedInstanceState) throws SQLException {
        super.onCreate(savedInstanceState);
        mSelf = this;
        String deckPath = getIntent().getStringExtra("com.ichi2.anki.Ankidroid.DeckPath");
        setContentView(R.layout.main);
        
        mDeckList = new ArrayList<HashMap<String,String>>();
        mDeckListView = (ListView)findViewById(R.id.files);
		mDeckListAdapter = new SimpleAdapter(this,
        		mDeckList,
        		R.layout.deck_picker_list,
        		new String [] {"name","due","new","showProgress"},
        		new int [] {R.id.DeckPickerName, 
				R.id.DeckPickerDue, 
				R.id.DeckPickerNew,
				R.id.DeckPickerProgress});
		
		mDeckListAdapter.setViewBinder(new SimpleAdapter.ViewBinder() {
			public boolean setViewValue(View view, Object data, String text) {
				if (view instanceof ProgressBar) {
					if (text.equals("true"))
						view.setVisibility(View.VISIBLE);
					else
						view.setVisibility(View.GONE);
					return true;
				}
				return false;
			}
		});
        mDeckListView.setOnItemClickListener(mDeckSelHandler);
		mDeckListView.setAdapter(mDeckListAdapter);
		
        populateDeckList(deckPath);
    }
    
    public void onPause() {
    	super.onPause();
    	waitForDeckLoaderThread();
    }
    
    private void populateDeckList(String location)
    {
    	Resources res = getResources();
    	int len = 0;
    	File[] fileList;
    	TreeSet<HashMap<String,String>> tree = new TreeSet<HashMap<String,String>>(new HashMapCompare());
    	
    	File dir = new File(location);
    	fileList = dir.listFiles(new AnkiFilter());
    	
    	if (dir.exists() && dir.isDirectory() && fileList != null) {
	    	len = fileList.length;
    	}
    	mFileList = fileList;
    	if (len > 0 && fileList != null) {
	    	for (int i=0; i<len; i++) {
	    		String absPath = fileList[i].getAbsolutePath();
	    		
		    	HashMap<String,String> data = new HashMap<String,String>();
		    	data.put("name", fileList[i].getName().replaceAll(".anki", ""));
		    	data.put("due", res.getString(R.string.deckpicker_loaddeck));
		    	data.put("new", "");
		    	data.put("mod", String.format("%f", Deck.getLastModified(absPath)));
		    	data.put("filepath", absPath);
		    	data.put("showProgress", "true");
		    	
		    	tree.add(data);
	    	}
	    	
	    	Thread thread = new Thread(this);
	    	thread.start();
    	}
    	else {
    		HashMap<String,String> data = new HashMap<String,String>();
	    	data.put("name", res.getString(R.string.deckpicker_nodeck));
	    	data.put("new", "");
	    	data.put("due", "");
	    	data.put("mod", "1");
	    	data.put("showProgress", "false");
	    	
	    	tree.add(data);
    	}
    
    	mDeckList.clear();
    	mDeckList.addAll(tree);
    	mDeckListView.clearChoices();
    }
    
    private static final class AnkiFilter implements FileFilter {

<<<<<<< HEAD
		//@Override
=======
>>>>>>> 1e8132c8
		public boolean accept(File pathname) {
			if (pathname.isFile() && pathname.getName().endsWith(".anki"))
				return true;
			return false;
		}
    	
    }
    
    private static final class HashMapCompare implements Comparator<HashMap<String,String>> {

<<<<<<< HEAD
		//@Override
=======
>>>>>>> 1e8132c8
		public int compare(HashMap<String, String> object1,
				HashMap<String, String> object2) {
			return (int) (Float.parseFloat(object2.get("mod")) - Float.parseFloat(object1.get("mod")));
		}
    	
    }
    
    private void handleDeckSelection(int id) {
    	String deckFilename = null;
		
    	waitForDeckLoaderThread();
    	
		@SuppressWarnings("unchecked")
    	HashMap<String,String> data = (HashMap<String,String>) mDeckListAdapter.getItem(id);
    	deckFilename = data.get("filepath");
    	
    	if (deckFilename != null) {
    		Log.i("anki", "Selected " + deckFilename);
	    	Intent intent = this.getIntent();
			intent.putExtra(Ankidroid.OPT_DB, deckFilename);
			setResult(RESULT_OK, intent);
			
			finish();
    	} 
    }
    
    private void waitForDeckLoaderThread() {
		mDeckIsSelected = true;
    	mLock.lock();
    	try {
    		while (!mIsFinished)
    			mCondFinished.await();
    	} catch (InterruptedException e) {
			e.printStackTrace();
		} finally {
    		mLock.unlock();
    	}
	}
    
    public void run() {
    	int len = 0;
    	if (mFileList != null)
	    	len = mFileList.length;
    	
    	if (len > 0 && mFileList != null) {
    		mLock.lock();
    		try {
	    		mIsFinished = false;
		    	for (int i = 0; i < len; i++) {
		    		
		    		// Don't load any more decks if one has already been selected.
		    		if (mDeckIsSelected)
		    			break;
		    		
		    		String path = mFileList[i].getAbsolutePath();
		    		Deck deck;
		    		
		    		try {
		    			deck = Deck.openDeck(path);
		    		} catch (SQLException e) {
		    			Log.w("anki", "Could not open database " + path);
		    			continue;
		    		}
		    		int dueCards = deck.failedSoonCount + deck.revCount;
		    		int totalCards = deck.cardCount;
		    		int newCards = deck.newCountToday;
		    		deck.closeDeck();
			
		    		Bundle data = new Bundle();
		    		data.putString("absPath", path);
		    		data.putInt("due", dueCards);
		    		data.putInt("total", totalCards);
		    		data.putInt("new", newCards);
		    		Message msg = Message.obtain();
		    		msg.setData(data);
		    		
		    		handler.sendMessage(msg);
		    	}
	    		mIsFinished = true;
	    		mCondFinished.signal();
			} finally {
				mLock.unlock();
			}
    	}
    }
    
    private Handler handler = new Handler() {
		public void handleMessage(Message msg) {
    		Bundle data = msg.getData();
    		Resources res = mSelf.getResources();
    		
    		String path = data.getString("absPath");
    		String dueString = String.format(
    				res.getString(R.string.deckpicker_due),
    				data.getInt("due"),
    				data.getInt("total"));
    		String newString = String.format(
    				res.getString(R.string.deckpicker_new),
    				data.getInt("new"));
    		
    		int count = mDeckListAdapter.getCount();
    		for (int i = 0; i < count; i++) {
    			@SuppressWarnings("unchecked")
    			HashMap<String,String> map = (HashMap<String,String>) mDeckListAdapter.getItem(i);
    			if (map.get("filepath").equals(path)) {
    				map.put("due", dueString);
    				map.put("new", newString);
    				map.put("showProgress", "false");
    			}
    		}

    		mDeckListAdapter.notifyDataSetChanged();
    	}
    };
    
}<|MERGE_RESOLUTION|>--- conflicted
+++ resolved
@@ -138,11 +138,6 @@
     }
     
     private static final class AnkiFilter implements FileFilter {
-
-<<<<<<< HEAD
-		//@Override
-=======
->>>>>>> 1e8132c8
 		public boolean accept(File pathname) {
 			if (pathname.isFile() && pathname.getName().endsWith(".anki"))
 				return true;
@@ -152,11 +147,6 @@
     }
     
     private static final class HashMapCompare implements Comparator<HashMap<String,String>> {
-
-<<<<<<< HEAD
-		//@Override
-=======
->>>>>>> 1e8132c8
 		public int compare(HashMap<String, String> object1,
 				HashMap<String, String> object2) {
 			return (int) (Float.parseFloat(object2.get("mod")) - Float.parseFloat(object1.get("mod")));
