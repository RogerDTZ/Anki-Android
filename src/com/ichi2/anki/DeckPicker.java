--- conflicted
+++ resolved
@@ -126,18 +126,12 @@
     private static final int CONTEXT_MENU_OPTIMIZE = 1;
     private static final int CONTEXT_MENU_CUSTOM_DICTIONARY = 2;
     private static final int CONTEXT_MENU_RESET_LANGUAGE = 3;
-<<<<<<< HEAD
     private static final int CONTEXT_MENU_REMOVE_BACKUPS = 4;
     private static final int CONTEXT_MENU_RENAME_DECK = 5;
-    private static final int CONTEXT_MENU_DELETE_DECK = 6;
-    private static final int CONTEXT_MENU_DOWNLOAD_MEDIA = 7;
-//  private static final int CONTEXT_MENU_RESTORE_BACKUPS = 4;
-=======
-    private static final int CONTEXT_MENU_REPAIR_DECK = 4;
-//    private static final int CONTEXT_MENU_RESTORE_BACKUPS = 4;
-    private static final int CONTEXT_MENU_REMOVE_BACKUPS = 5;
-    private static final int CONTEXT_MENU_DELETE_DECK = 6;
->>>>>>> 30602953
+    private static final int CONTEXT_MENU_REPAIR_DECK = 6;
+    private static final int CONTEXT_MENU_DELETE_DECK = 7;
+    private static final int CONTEXT_MENU_DOWNLOAD_MEDIA = 8;
+//  private static final int CONTEXT_MENU_RESTORE_BACKUPS = 9;
     
 	/**
 	 * Message types
@@ -910,11 +904,7 @@
 				dialog = null;
 				break;
 			}
-<<<<<<< HEAD
-			String[] entries = new String[8];
-=======
-			String[] entries = new String[7];
->>>>>>> 30602953
+			String[] entries = new String[10];
 			entries[CONTEXT_MENU_OPTIMIZE] = res.getString(R.string.contextmenu_deckpicker_optimize_deck);
 			entries[CONTEXT_MENU_CUSTOM_DICTIONARY] = res.getString(R.string.contextmenu_deckpicker_set_custom_dictionary);
 			entries[CONTEXT_MENU_DOWNLOAD_MEDIA] = res.getString(R.string.contextmenu_deckpicker_download_missing_media);
