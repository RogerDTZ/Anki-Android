--- conflicted
+++ resolved
@@ -990,7 +990,6 @@
                         return true;
                     }
                 } else if (view.getId() == R.id.DeckPickerName) {
-<<<<<<< HEAD
                     if (text.equals("d0")) {
                         ((TextView) view).setTextColor(getResources().getColor(R.color.non_dyn_deck));
                         return true;
@@ -998,14 +997,6 @@
                         ((TextView) view).setTextColor(getResources().getColor(R.color.dyn_deck));
                         return true;
                     }
-=======
-                	if (text.equals("d0")) {
-                		((TextView) view).setTextColor(getResources().getColor(R.color.non_dyn_deck));
-                		return true;
-                	} else if (text.equals("d1")) {
-                		((TextView) view).setTextColor(getResources().getColor(R.color.dyn_deck));
-                		return true;
-                	}
                 } else if (view.getId() == R.id.deckpicker_new) {
                     // Set the right color, light gray or blue.
                     ((TextView) view).setTextColor(
@@ -1024,7 +1015,6 @@
                             (text.equals("0")) ? getResources().getColor(R.color.zero_count) :
                             getResources().getColor(R.color.review_count));
                     return false;
->>>>>>> a5c185c2
                 }
                     // } else if (view.getId() == R.id.deckpicker_bar_mat || view.getId() == R.id.deckpicker_bar_all) {
                     // if (text.length() > 0 && !text.equals("-1.0")) {
