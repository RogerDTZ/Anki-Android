--- conflicted
+++ resolved
@@ -206,22 +206,6 @@
     // Two cases caught below:
             // Either a series of characters, starting from a hebrew character...
             "([[\\u0591-\\u05F4][\\uFB1D-\\uFB4F]]" +
-<<<<<<< HEAD
-            // ...followed by hebrew characters, punctuation,
-                    // parenthesis, spaces, numbers or numerical symbols...
-                    "[[\\u0591-\\u05F4][\\uFB1D-\\uFB4F],.?!;:\"'\\[\\](){}+\\-*/%=0-9\\s]*" +
-                    // ...and ending with hebrew character, punctuation or
-                    // numerical symbol
-                    "[[\\u0591-\\u05F4][\\uFB1D-\\uFB4F],.?!;:0-9%])|" +
-                    // or just a single Hebrew character
-                    "([[\\u0591-\\u05F4][\\uFB1D-\\uFB4F]])");
-    private static final Pattern sHebrewVowelsPattern = Pattern
-            .compile("[[\\u0591-\\u05BD][\\u05BF\\u05C1\\u05C2\\u05C4\\u05C5\\u05C7]]");
-    // private static final Pattern sBracketsPattern =
-    // Pattern.compile("[()\\[\\]{}]");
-    // private static final Pattern sNumeralsPattern =
-    // Pattern.compile("[0-9][0-9%]+");
-=======
             // ...followed by hebrew characters, punctuation, parenthesis, spaces, numbers or numerical symbols...
             "[[\\u0591-\\u05F4][\\uFB1D-\\uFB4F],.?!;:\"'\\[\\](){}+\\-*/%=0-9\\s]*" +
             // ...and ending with hebrew character, punctuation or numerical symbol
@@ -234,7 +218,6 @@
     // private static final Pattern sNumeralsPattern = Pattern.compile("[0-9][0-9%]+");
     private static final Pattern sFenPattern = Pattern.compile("\\[fen ?([^\\]]*)\\]([^\\[]+)\\[/fen\\]");
     private static final Pattern sFenOrientationPattern = Pattern.compile("orientation *= *\"?(black|white)\"?");
->>>>>>> aa77065b
 
     /** Hide Question In Answer choices */
     private static final int HQIA_DO_HIDE = 0;
