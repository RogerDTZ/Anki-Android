/***************************************************************************************
 * This program is free software; you can redistribute it and/or modify it under        *
 * the terms of the GNU General Public License as published by the Free Software        *
 * Foundation; either version 3 of the License, or (at your option) any later           *
 * version.                                                                             *
 *                                                                                      *
 * This program is distributed in the hope that it will be useful, but WITHOUT ANY      *
 * WARRANTY; without even the implied warranty of MERCHANTABILITY or FITNESS FOR A      *
 * PARTICULAR PURPOSE. See the GNU General Public License for more details.             *
 *                                                                                      *
 * You should have received a copy of the GNU General Public License along with         *
 * this program.  If not, see <http://www.gnu.org/licenses/>.                           *
 ****************************************************************************************/

package com.ichi2.anki;

import android.app.Activity;
import android.app.ProgressDialog;
import android.content.BroadcastReceiver;
import android.content.Context;
import android.content.Intent;
import android.content.IntentFilter;
import android.content.SharedPreferences;
import android.content.res.Configuration;
import android.content.res.Resources;
import android.os.Bundle;
import android.os.Handler;
import android.os.Message;
import android.os.SystemClock;
import android.os.Vibrator;
import android.text.ClipboardManager;
import android.text.SpannableString;
import android.text.style.UnderlineSpan;
import android.util.Log;
import android.view.KeyEvent;
import android.view.Menu;
import android.view.MenuItem;
import android.view.View;
import android.view.Window;
import android.view.WindowManager;
import android.view.inputmethod.InputMethodManager;
import android.webkit.JsResult;
import android.webkit.WebChromeClient;
import android.webkit.WebView;
import android.widget.Button;
import android.widget.Chronometer;
import android.widget.EditText;
import android.widget.TextView;
import android.widget.Toast;

import com.ichi2.utils.DiffEngine;
import com.ichi2.utils.RubyParser;
import com.tomgibara.android.veecheck.util.PrefSettings;

import java.io.IOException;
import java.util.regex.Matcher;
import java.util.regex.Pattern;

public class Reviewer extends Activity {

    /**
     * Result codes that are returned when this activity finishes.
     */
    public static final int RESULT_SESSION_COMPLETED = 1;
    public static final int RESULT_NO_MORE_CARDS = 2;

    /**
     * Available options performed by other activities.
     */
    public static final int EDIT_CURRENT_CARD = 0;

    /** Constant for class attribute signaling answer */
    static final String ANSWER_CLASS = "answer";

    /** Constant for class attribute signaling question */
    static final String QUESTION_CLASS = "question";

    /** Max size of the font for dynamic calculation of font size */
    private static final int DYNAMIC_FONT_MAX_SIZE = 14;

    /** Min size of the font for dynamic calculation of font size */
    private static final int DYNAMIC_FONT_MIN_SIZE = 3;
    private static final int DYNAMIC_FONT_FACTOR = 5;

    private static final int TOTAL_WIDTH_PADDING = 10;

    /**
     * Menus
     */
    private static final int MENU_WHITEBOARD = 0;
    private static final int MENU_CLEAR_WHITEBOARD = 1;
    private static final int MENU_EDIT = 2;
    private static final int MENU_SUSPEND = 3;
    private static final int MENU_SEARCH = 4;
    private static final int MENU_MARK = 5;

<<<<<<< HEAD
    /** Regex pattern used in removing tags from text before diff */
    private static final Pattern sSpanPattern = Pattern.compile("</?span[^>]*>");
    private static final Pattern sBrPattern = Pattern.compile("<br\\s?/?>");
=======
    // Regex pattern used in removing tags from text before diff
    private static final Pattern spanPattern = Pattern.compile("</?span[^>]*>");
    private static final Pattern brPattern = Pattern.compile("<br\\s?/?>");
>>>>>>> 7f3da1cf

    /** Hide Question In Answer choices */
    private static final int HQIA_DO_HIDE = 0;
    private static final int HQIA_DO_SHOW = 1;
    private static final int HQIA_CARD_MODEL = 2;

    private static Card sEditorCard; // To be assigned as the currentCard or a new card to be sent to and from editor

    private static boolean sDisplayAnswer =  false; // Indicate if "show answer" button has been pressed

    /** The percentage of the absolute font size specified in the deck. */
    private int mDisplayFontSize = CardModel.DEFAULT_FONT_SIZE_RATIO;

    /**
     * Broadcast that informs us when the sd card is about to be unmounted
     */
    private BroadcastReceiver mUnmountReceiver = null;

    /**
     * Variables to hold preferences
     */
    private boolean mPrefTimer;
    private boolean mPrefWhiteboard;
    private boolean mPrefWriteAnswers;
    private boolean mPrefTextSelection;
    private boolean mPrefFullscreenReview;
    private boolean mPrefUseRubySupport; // Parse for ruby annotations
    private String mDeckFilename;
    private int mPrefHideQuestionInAnswer; // Hide the question when showing the answer

    @SuppressWarnings("unused")
    private boolean mUpdateNotifications; // TODO use Veecheck only if this is true

    private String mCardTemplate;

    /**
     * Variables to hold layout objects that we need to update or handle events for
     */
    private WebView mCard;
    private TextView mTextBarRed;
    private TextView mTextBarBlack;
    private TextView mTextBarBlue;
    private Button mFlipCard;
    private EditText mAnswerField;
    private Button mEase1;
    private Button mEase2;
    private Button mEase3;
    private Button mEase4;
    private Chronometer mCardTimer;
    private Whiteboard mWhiteboard;
    private ClipboardManager mClipboard;
    private ProgressDialog mProgressDialog;

    private Card mCurrentCard;
    private int mCurrentEase;
    private long mSessionTimeLimit;
    private int mSessionCurrReps;
    private float mScaleInPercent;
    private boolean mShowWhiteboard = false;

    // ----------------------------------------------------------------------------
    // LISTENERS
    // ----------------------------------------------------------------------------

    private Handler mHandler = new Handler() {

        @Override
        public void handleMessage(Message msg) {
            Sound.stopSounds();
            Sound.playSound((String) msg.obj);
        }
    };

    // Handler for the "show answer" button
    private View.OnClickListener mFlipCardListener = new View.OnClickListener() {
        @Override
        public void onClick(View view) {
            Log.i(AnkiDroidApp.TAG, "Flip card changed:");
            Sound.stopSounds();

            displayCardAnswer();
        }
    };

    private View.OnClickListener mSelectEaseHandler = new View.OnClickListener() {
        @Override
        public void onClick(View view) {
            Sound.stopSounds();

            switch (view.getId()) {
                case R.id.ease1:
                    mCurrentEase = Card.EASE_FAILED;
                    break;
                case R.id.ease2:
                    mCurrentEase = Card.EASE_HARD;
                    break;
                case R.id.ease3:
                    mCurrentEase = Card.EASE_MID;
                    break;
                case R.id.ease4:
                    mCurrentEase = Card.EASE_EASY;
                    break;
                default:
                    mCurrentEase = Card.EASE_NONE;
                    return;
            }

            // Increment number reps counter
            mSessionCurrReps++;
            DeckTask.launchDeckTask(DeckTask.TASK_TYPE_ANSWER_CARD, mAnswerCardHandler, new DeckTask.TaskData(
                    mCurrentEase, AnkiDroidApp.deck(), mCurrentCard));
        }
    };

    private View.OnLongClickListener mLongClickHandler = new View.OnLongClickListener() {
        @Override
        public boolean onLongClick(View view) {
            Log.i(AnkiDroidApp.TAG, "onLongClick");
            Vibrator vibratorManager = (Vibrator) getSystemService(Context.VIBRATOR_SERVICE);
            vibratorManager.vibrate(50);
            selectAndCopyText();
            return true;
        }
    };

    private DeckTask.TaskListener mMarkCardHandler = new DeckTask.TaskListener() {
        @Override
        public void onPreExecute() {
            mProgressDialog = ProgressDialog.show(Reviewer.this, "", "Saving changes...", true);
        }


        @Override
        public void onProgressUpdate(DeckTask.TaskData... values) {
            mCurrentCard = values[0].getCard();
        }


        @Override
        public void onPostExecute(DeckTask.TaskData result) {
            mProgressDialog.dismiss();
        }
    };

    private DeckTask.TaskListener mUpdateCardHandler = new DeckTask.TaskListener() {
        @Override
        public void onPreExecute() {
            mProgressDialog = ProgressDialog.show(Reviewer.this, "", "Saving changes...", true);
        }


        @Override
        public void onProgressUpdate(DeckTask.TaskData... values) {
            mCurrentCard = values[0].getCard();
        }


        @Override
        public void onPostExecute(DeckTask.TaskData result) {
            if (mPrefWhiteboard) {
                mWhiteboard.clear();
            }

            if (mPrefTimer) {
                mCardTimer.setBase(SystemClock.elapsedRealtime());
                mCardTimer.start();
            }

            mProgressDialog.dismiss();

            displayCardQuestion();
        }
    };

    private DeckTask.TaskListener mAnswerCardHandler = new DeckTask.TaskListener() {
        private boolean mSessionComplete;
        private boolean mNoMoreCards;


        @Override
        public void onPreExecute() {
            Reviewer.this.setProgressBarIndeterminateVisibility(true);
            blockControls();
        }


        @Override
        public void onProgressUpdate(DeckTask.TaskData... values) {
            Resources res = getResources();
            mSessionComplete = false;
            mNoMoreCards = false;

            // Check to see if session rep or time limit has been reached
            Deck deck = AnkiDroidApp.deck();
            long sessionRepLimit = deck.getSessionRepLimit();
            long sessionTime = deck.getSessionTimeLimit();
            Toast sessionMessage = null;

            if ((sessionRepLimit > 0) && (mSessionCurrReps >= sessionRepLimit)) {
                mSessionComplete = true;
                sessionMessage = Toast.makeText(Reviewer.this, res.getString(R.string.session_question_limit_reached),
                        Toast.LENGTH_SHORT);
            } else if ((sessionTime > 0) && (System.currentTimeMillis() >= mSessionTimeLimit)) {
                // session time limit reached, flag for halt once async task has completed.
                mSessionComplete = true;
                sessionMessage = Toast.makeText(Reviewer.this, res.getString(R.string.session_time_limit_reached),
                        Toast.LENGTH_SHORT);

            } else {
                // session limits not reached, show next card
                Card newCard = values[0].getCard();

                // If the card is null means that there are no more cards scheduled for review.
                if (newCard == null) {
                    mNoMoreCards = true;
                    return;
                }

                // Start reviewing next card
                mCurrentCard = newCard;
                Reviewer.this.setProgressBarIndeterminateVisibility(false);
                // Reviewer.this.enableControls();
                Reviewer.this.unblockControls();
                Reviewer.this.reviewNextCard();
            }

            // Show a message to user if a session limit has been reached.
            if (sessionMessage != null) {
                sessionMessage.show();
            }
        }


        @Override
        public void onPostExecute(DeckTask.TaskData result) {
            // Check for no more cards before session complete. If they are both true,
            // no more cards will take precedence when returning to study options.
            if (mNoMoreCards) {
                Reviewer.this.setResult(RESULT_NO_MORE_CARDS);
                Reviewer.this.finish();
            } else if (mSessionComplete) {
                Reviewer.this.setResult(RESULT_SESSION_COMPLETED);
                Reviewer.this.finish();
            }
        }
    };


    // ----------------------------------------------------------------------------
    // ANDROID METHODS
    // ----------------------------------------------------------------------------

    @Override
    protected void onCreate(Bundle savedInstanceState) {
        super.onCreate(savedInstanceState);

        Log.i(AnkiDroidApp.TAG, "Reviewer - onCreate");

        // Make sure a deck is loaded before continuing.
        if (AnkiDroidApp.deck() == null) {
            setResult(StudyOptions.CONTENT_NO_EXTERNAL_STORAGE);
            finish();
        } else {
            restorePreferences();

            // Remove the status bar and title bar
            if (mPrefFullscreenReview) {
                getWindow().setFlags(WindowManager.LayoutParams.FLAG_FULLSCREEN,
                        WindowManager.LayoutParams.FLAG_FULLSCREEN);
                requestWindowFeature(Window.FEATURE_NO_TITLE);
            }

            requestWindowFeature(Window.FEATURE_INDETERMINATE_PROGRESS);

            registerExternalStorageListener();

            initLayout(R.layout.flashcard);

            // Load the template for the card and set on it the available width for images
            try {
                mCardTemplate = Utils.convertStreamToString(getAssets().open("card_template.html"));
                mCardTemplate = mCardTemplate.replaceFirst("var availableWidth = \\d*;", "var availableWidth = "
                        + getAvailableWidthInCard() + ";");
            } catch (IOException e) {
                e.printStackTrace();
            }

            // Initialize session limits
            long timelimit = AnkiDroidApp.deck().getSessionTimeLimit() * 1000;
            Log.i(AnkiDroidApp.TAG, "SessionTimeLimit: " + timelimit + " ms.");
            mSessionTimeLimit = System.currentTimeMillis() + timelimit;
            mSessionCurrReps = 0;

            // Load the first card and start reviewing. Uses the answer card task to load a card, but since we send null
            // as the card to answer, no card will be answered.
            DeckTask.launchDeckTask(DeckTask.TASK_TYPE_ANSWER_CARD, mAnswerCardHandler, new DeckTask.TaskData(0,
                    AnkiDroidApp.deck(), null));
        }
    }


    // Saves deck each time Reviewer activity loses focus
    @Override
    protected void onPause() {
        super.onPause();
        Log.i(AnkiDroidApp.TAG, "Reviewer - onPause()");
        // Save changes
        Deck deck = AnkiDroidApp.deck();
        deck.commitToDB();

        Sound.stopSounds();
    }


    @Override
    protected void onDestroy() {
        super.onDestroy();
        Log.i(AnkiDroidApp.TAG, "Reviewer - onDestroy()");
        if (mUnmountReceiver != null) {
            unregisterReceiver(mUnmountReceiver);
        }
    }


    @Override
    public void onConfigurationChanged(Configuration newConfig) {
        super.onConfigurationChanged(newConfig);

        Log.i(AnkiDroidApp.TAG, "onConfigurationChanged");

        long savedTimer = mCardTimer.getBase();
        CharSequence savedAnswerField = mAnswerField.getText();

        // Reload layout
        initLayout(R.layout.flashcard);

        // Modify the card template to indicate the new available width and refresh card
        mCardTemplate = mCardTemplate.replaceFirst("var availableWidth = \\d*;", "var availableWidth = "
                + getAvailableWidthInCard() + ";");

        refreshCard();

        updateScreenCounts();

        if (mPrefTimer) {
            mCardTimer.setBase(savedTimer);
            mCardTimer.start();
        }
        if (mPrefWriteAnswers) {
            mAnswerField.setText(savedAnswerField);
        }
        if (mPrefWhiteboard) {
            mWhiteboard.rotate();
        }
    }


    @Override
    public boolean onCreateOptionsMenu(Menu menu) {
        MenuItem item;
        if (mPrefWhiteboard) {
            item = menu.add(Menu.NONE, MENU_WHITEBOARD, Menu.NONE, R.string.show_whiteboard);
            item.setIcon(R.drawable.ic_menu_compose);
            item = menu.add(Menu.NONE, MENU_CLEAR_WHITEBOARD, Menu.NONE, R.string.clear_whiteboard);
            item.setIcon(R.drawable.ic_menu_clear_playlist);
        }
        item = menu.add(Menu.NONE, MENU_EDIT, Menu.NONE, R.string.menu_edit_card);
        item.setIcon(android.R.drawable.ic_menu_edit);
        item = menu.add(Menu.NONE, MENU_SUSPEND, Menu.NONE, R.string.menu_suspend_card);
        item.setIcon(android.R.drawable.ic_menu_close_clear_cancel);
        if (mPrefTextSelection) {
            item = menu.add(Menu.NONE, MENU_SEARCH, Menu.NONE, R.string.menu_search);
            item.setIcon(R.drawable.ic_menu_search);
        }
        item = menu.add(Menu.NONE, MENU_MARK, Menu.NONE, R.string.menu_mark_card);
        return true;
    }


    @Override
    public boolean onPrepareOptionsMenu(Menu menu) {
        MenuItem item = menu.findItem(MENU_MARK);
        mCurrentCard.loadTags();
        if (mCurrentCard.hasTag(Deck.TAG_MARKED)) {
            item.setTitle(R.string.menu_marked);
            item.setIcon(R.drawable.star_big_on);
        } else {
            item.setTitle(R.string.menu_mark_card);
            item.setIcon(R.drawable.ic_menu_star);
        }
        if (mPrefTextSelection) {
            item = menu.findItem(MENU_SEARCH);
            Log.i(AnkiDroidApp.TAG, "Clipboard has text = " + mClipboard.hasText());
            Log.i(AnkiDroidApp.TAG,
                    "Is intent available = "
                            + Utils.isIntentAvailable(this, "sk.baka.aedict.action.ACTION_SEARCH_EDICT"));
            boolean lookupPossible = mClipboard.hasText()
                    && Utils.isIntentAvailable(this, "sk.baka.aedict.action.ACTION_SEARCH_EDICT");
            item.setEnabled(lookupPossible);
        }
        if (mPrefFullscreenReview) {
            // Temporarily remove top bar to avoid annoying screen flickering
            mTextBarRed.setVisibility(View.GONE);
            mTextBarBlack.setVisibility(View.GONE);
            mTextBarBlue.setVisibility(View.GONE);
            if (mPrefTimer) {
                mCardTimer.setVisibility(View.GONE);
            }

            getWindow().setFlags(0, WindowManager.LayoutParams.FLAG_FULLSCREEN);
        }
        return true;
    }


    @Override
    public void onOptionsMenuClosed(Menu menu) {
        if (mPrefFullscreenReview) {
            // Restore top bar
            mTextBarRed.setVisibility(View.VISIBLE);
            mTextBarBlack.setVisibility(View.VISIBLE);
            mTextBarBlue.setVisibility(View.VISIBLE);
            if (mPrefTimer) {
                mCardTimer.setVisibility(View.VISIBLE);
            }

            // Restore fullscreen preference
            getWindow().setFlags(
                    WindowManager.LayoutParams.FLAG_FULLSCREEN,
                    WindowManager.LayoutParams.FLAG_FULLSCREEN);
        }
    }


    /** Handles item selections. */
    @Override
    public boolean onOptionsItemSelected(MenuItem item) {
        switch (item.getItemId()) {
            case MENU_WHITEBOARD:
                // Toggle mShowWhiteboard value
                mShowWhiteboard = !mShowWhiteboard;
                if (mShowWhiteboard) {
                    // Show whiteboard
                    mWhiteboard.setVisibility(View.VISIBLE);
                    item.setTitle(R.string.hide_whiteboard);
                } else {
                    // Hide whiteboard
                    mWhiteboard.setVisibility(View.GONE);
                    item.setTitle(R.string.show_whiteboard);
                }
                return true;

            case MENU_CLEAR_WHITEBOARD:
                mWhiteboard.clear();
                return true;

            case MENU_EDIT:
                if (isCramming()) {
                    Toast cramEditWarning = 
                        Toast.makeText(Reviewer.this, 
                                getResources().getString(R.string.cram_edit_warning), Toast.LENGTH_SHORT);
                    cramEditWarning.show();
                    return false;
                } else {
                    sEditorCard = mCurrentCard;
                    Intent editCard = new Intent(Reviewer.this, CardEditor.class);
                    startActivityForResult(editCard, EDIT_CURRENT_CARD);
                    return true;
                }
            case MENU_SUSPEND:
                DeckTask.launchDeckTask(DeckTask.TASK_TYPE_SUSPEND_CARD, mAnswerCardHandler, new DeckTask.TaskData(0,
                        AnkiDroidApp.deck(), mCurrentCard));
                return true;

            case MENU_SEARCH:
                if (mPrefTextSelection && mClipboard.hasText()
                        && Utils.isIntentAvailable(this, "sk.baka.aedict.action.ACTION_SEARCH_EDICT")) {
                    Intent aedictIntent = new Intent("sk.baka.aedict.action.ACTION_SEARCH_EDICT");
                    aedictIntent.putExtra("kanjis", mClipboard.getText());
                    startActivity(aedictIntent);
                    mClipboard.setText("");
                }
                return true;

            case MENU_MARK:
                DeckTask.launchDeckTask(DeckTask.TASK_TYPE_MARK_CARD, mMarkCardHandler, new DeckTask.TaskData(0,
                        AnkiDroidApp.deck(), mCurrentCard));
                return true;
        }
        return false;
    }


    @Override
    protected void onActivityResult(int requestCode, int resultCode, Intent data) {
        super.onActivityResult(requestCode, resultCode, data);

        if (requestCode == EDIT_CURRENT_CARD) {
            if (resultCode == RESULT_OK) {
                Log.i(AnkiDroidApp.TAG, "Saving card...");
                DeckTask.launchDeckTask(DeckTask.TASK_TYPE_UPDATE_FACT, mUpdateCardHandler, new DeckTask.TaskData(0,
                        AnkiDroidApp.deck(), mCurrentCard));
                // TODO: code to save the changes made to the current card.
                displayCardQuestion();
            } else if (resultCode == StudyOptions.CONTENT_NO_EXTERNAL_STORAGE) {
                finishNoStorageAvailable();
            }
        }
    }

    private boolean isCramming() {
        return (AnkiDroidApp.deck() != null) && (AnkiDroidApp.deck().name().compareTo("cram") == 0);
    }

    // ----------------------------------------------------------------------------
    // CUSTOM METHODS
    // ----------------------------------------------------------------------------

    /**
     * Registers an intent to listen for ACTION_MEDIA_EJECT notifications. The intent will call
     * closeExternalStorageFiles() if the external media is going to be ejected, so applications can clean up any files
     * they have open.
     */
    private void registerExternalStorageListener() {
        if (mUnmountReceiver == null) {
            mUnmountReceiver = new BroadcastReceiver() {
                @Override
                public void onReceive(Context context, Intent intent) {
                    String action = intent.getAction();
                    if (action.equals(Intent.ACTION_MEDIA_EJECT)) {
                        Log.i(AnkiDroidApp.TAG, "mUnmountReceiver - Action = Media Eject");
                        finishNoStorageAvailable();
                    }
                }
            };
            IntentFilter iFilter = new IntentFilter();
            iFilter.addAction(Intent.ACTION_MEDIA_EJECT);
            iFilter.addDataScheme("file");
            registerReceiver(mUnmountReceiver, iFilter);
        }
    }


    private void finishNoStorageAvailable() {
        setResult(StudyOptions.CONTENT_NO_EXTERNAL_STORAGE);
        finish();
    }


    // Set the content view to the one provided and initialize accessors.
    private void initLayout(Integer layout) {
        setContentView(layout);

        mCard = (WebView) findViewById(R.id.flashcard);
        mCard.setScrollBarStyle(WebView.SCROLLBARS_OUTSIDE_OVERLAY);
        mCard.getSettings().setBuiltInZoomControls(true);
        mCard.getSettings().setJavaScriptEnabled(true);
        mCard.setWebChromeClient(new AnkiDroidWebChromeClient());
        mCard.addJavascriptInterface(new JavaScriptInterface(), "interface");
        if (Integer.parseInt(android.os.Build.VERSION.SDK) > 7) {
            mCard.setFocusableInTouchMode(false);
        }
        Log.i(AnkiDroidApp.TAG,
                "Focusable = " + mCard.isFocusable() + ", Focusable in touch mode = " + mCard.isFocusableInTouchMode());
        if (mPrefTextSelection) {
            mCard.setOnLongClickListener(mLongClickHandler);
            mClipboard = (ClipboardManager) getSystemService(Context.CLIPBOARD_SERVICE);
        }

        mScaleInPercent = mCard.getScale();

        mEase1 = (Button) findViewById(R.id.ease1);
        mEase1.setOnClickListener(mSelectEaseHandler);

        mEase2 = (Button) findViewById(R.id.ease2);
        mEase2.setOnClickListener(mSelectEaseHandler);

        mEase3 = (Button) findViewById(R.id.ease3);
        mEase3.setOnClickListener(mSelectEaseHandler);

        mEase4 = (Button) findViewById(R.id.ease4);
        mEase4.setOnClickListener(mSelectEaseHandler);

        mFlipCard = (Button) findViewById(R.id.flip_card);
        mFlipCard.setOnClickListener(mFlipCardListener);
        mFlipCard.setText(getResources().getString(R.string.show_answer));

        mTextBarRed = (TextView) findViewById(R.id.red_number);
        mTextBarBlack = (TextView) findViewById(R.id.black_number);
        mTextBarBlue = (TextView) findViewById(R.id.blue_number);

        mCardTimer = (Chronometer) findViewById(R.id.card_time);
        mWhiteboard = (Whiteboard) findViewById(R.id.whiteboard);
        mAnswerField = (EditText) findViewById(R.id.answer_field);

        initControls();
    }


    private void showEaseButtons() {
        Resources res = getResources();

        // Set correct label for each button
        if (mCurrentCard.isRev()) {
            mEase1.setText(res.getString(R.string.ease1_successive));
            mEase2.setText(res.getString(R.string.ease2_successive));
            mEase3.setText(res.getString(R.string.ease3_successive));
            mEase4.setText(res.getString(R.string.ease4_successive));
        } else {
            mEase1.setText(res.getString(R.string.ease1_learning));
            mEase2.setText(res.getString(R.string.ease2_learning));
            mEase3.setText(res.getString(R.string.ease3_learning));
            mEase4.setText(res.getString(R.string.ease4_learning));
        }

        // Show buttons
        mEase1.setVisibility(View.VISIBLE);
        mEase2.setVisibility(View.VISIBLE);
        mEase3.setVisibility(View.VISIBLE);
        mEase4.setVisibility(View.VISIBLE);

        // Focus default button
        // XXX Is it really working?
        if (mCurrentCard.isRev()) {
            mEase3.requestFocus();
        } else {
            mEase2.requestFocus();
        }
    }


    private void hideEaseButtons() {
        // GONE -> It allows to write until the very bottom
        // INVISIBLE -> The transition between the question and the answer seems more smooth
        mEase1.setVisibility(View.GONE);
        mEase2.setVisibility(View.GONE);
        mEase3.setVisibility(View.GONE);
        mEase4.setVisibility(View.GONE);
    }


    private void initControls() {
        mCard.setVisibility(View.VISIBLE);
        mTextBarRed.setVisibility(View.VISIBLE);
        mTextBarBlack.setVisibility(View.VISIBLE);
        mTextBarBlue.setVisibility(View.VISIBLE);
        mFlipCard.setVisibility(View.VISIBLE);

        mCardTimer.setVisibility((mPrefTimer) ? View.VISIBLE : View.GONE);
        mWhiteboard.setVisibility((mPrefWhiteboard && mShowWhiteboard) ? View.VISIBLE : View.GONE);
        mAnswerField.setVisibility((mPrefWriteAnswers) ? View.VISIBLE : View.GONE);
    }


    private SharedPreferences restorePreferences() {
        SharedPreferences preferences = PrefSettings.getSharedPrefs(getBaseContext());
        mPrefTimer = preferences.getBoolean("timer", true);
        mPrefWhiteboard = preferences.getBoolean("whiteboard", true);
        mPrefWriteAnswers = preferences.getBoolean("writeAnswers", false);
        mPrefTextSelection = preferences.getBoolean("textSelection", false);
        mDeckFilename = preferences.getString("deckFilename", "");
        mPrefUseRubySupport = preferences.getBoolean("useRubySupport", false);
        mPrefFullscreenReview = preferences.getBoolean("fullscreenReview", true);
        mDisplayFontSize = Integer.parseInt(preferences.getString("displayFontSize",
                Integer.toString(CardModel.DEFAULT_FONT_SIZE_RATIO)));
        mPrefHideQuestionInAnswer = Integer.parseInt(preferences.getString("hideQuestionInAnswer",
                Integer.toString(HQIA_DO_SHOW)));

        return preferences;
    }


    private void refreshCard() {
        if (sDisplayAnswer) {
            displayCardAnswer();
        } else {
            displayCardQuestion();
        }
    }


    private void reviewNextCard() {
        updateScreenCounts();

        // Clean answer field
        if (mPrefWriteAnswers) {
            mAnswerField.setText("");
        }

        if (mPrefWhiteboard) {
            mWhiteboard.clear();
        }

        if (mPrefTimer) {
            mCardTimer.setBase(SystemClock.elapsedRealtime());
            mCardTimer.start();
        }

        displayCardQuestion();
    }


    private void updateScreenCounts() {
        Deck deck = AnkiDroidApp.deck();
        String unformattedTitle = getResources().getString(R.string.studyoptions_window_title);
        setTitle(String.format(unformattedTitle, deck.getDeckName(), deck.getDueCount(), deck.getCardCount()));

        SpannableString failedSoonCount = new SpannableString(String.valueOf(deck.getFailedSoonCount()));
        SpannableString revCount = new SpannableString(String.valueOf(deck.getRevCount()));
        SpannableString newCount = new SpannableString(String.valueOf(deck.getNewCountToday()));

        boolean isDue = mCurrentCard.isDue();
        int type = mCurrentCard.getType();

        if (isDue && (type == Card.TYPE_NEW)) {
            newCount.setSpan(new UnderlineSpan(), 0, newCount.length(), 0);
        }
        if (isDue && (type == Card.TYPE_REV)) {
            revCount.setSpan(new UnderlineSpan(), 0, revCount.length(), 0);
        }
        if (isDue && (type == Card.TYPE_FAILED)) {
            failedSoonCount.setSpan(new UnderlineSpan(), 0, failedSoonCount.length(), 0);
        }

        mTextBarRed.setText(failedSoonCount);
        mTextBarBlack.setText(revCount);
        mTextBarBlue.setText(newCount);
    }


    private void displayCardQuestion() {
        sDisplayAnswer = false;
        hideEaseButtons();

        // If the user wants to write the answer
        if (mPrefWriteAnswers) {
            mAnswerField.setVisibility(View.VISIBLE);

            // Show soft keyboard
            InputMethodManager inputMethodManager = (InputMethodManager) getSystemService(Context.INPUT_METHOD_SERVICE);
            inputMethodManager.showSoftInput(mAnswerField, InputMethodManager.SHOW_FORCED);
        }

        mFlipCard.setVisibility(View.VISIBLE);
        mFlipCard.requestFocus();

        String displayString = enrichWithQASpan(mCurrentCard.getQuestion(), false);
        // Show an horizontal line as separation when question is shown in answer
        if (isQuestionDisplayed()) {
            displayString = displayString + "<hr/>";
        }

        updateCard(displayString);
    }


    private void displayCardAnswer() {
        Log.i(AnkiDroidApp.TAG, "displayCardAnswer");
        sDisplayAnswer = true;

        if (mPrefTimer) {
            mCardTimer.stop();
        }

        String displayString = "";

        // If the user wrote an answer
        if (mPrefWriteAnswers) {
            mAnswerField.setVisibility(View.GONE);
            if (mCurrentCard != null) {
                // Obtain the user answer and the correct answer
                String userAnswer = mAnswerField.getText().toString();
                Matcher matcher = sSpanPattern.matcher(mCurrentCard.getAnswer());
                String correctAnswer = matcher.replaceAll("");
                matcher = sBrPattern.matcher(correctAnswer);
                correctAnswer = matcher.replaceAll("\n");
                matcher = Sound.sSoundPattern.matcher(correctAnswer);
                correctAnswer = matcher.replaceAll("");
                matcher = Image.sImagePattern.matcher(correctAnswer);
                correctAnswer = matcher.replaceAll("");
                Log.i(AnkiDroidApp.TAG, "correct answer = " + correctAnswer);

                // Obtain the diff and send it to updateCard
                DiffEngine diff = new DiffEngine();

                displayString = enrichWithQASpan(diff.diff_prettyHtml(diff.diff_main(userAnswer, correctAnswer))
                        + "<br/>" + mCurrentCard.getAnswer(), true);
            }

            // Hide soft keyboard
            InputMethodManager inputMethodManager = (InputMethodManager) getSystemService(Context.INPUT_METHOD_SERVICE);
            inputMethodManager.hideSoftInputFromWindow(mAnswerField.getWindowToken(), 0);
        } else {
            displayString = enrichWithQASpan(mCurrentCard.getAnswer(), true);
        }

        // Depending on preferences do or do not show the question
        if (isQuestionDisplayed()) {
            StringBuffer sb = new StringBuffer();
            sb.append(enrichWithQASpan(mCurrentCard.getQuestion(), false));
            sb.append("<hr/>");
            sb.append(displayString);
            displayString = sb.toString();
            mFlipCard.setVisibility(View.GONE);
        }

        showEaseButtons();
        updateCard(displayString);
    }


    private void updateCard(String content) {
        Log.i(AnkiDroidApp.TAG, "updateCard");

        // Log.i(AnkiDroidApp.TAG, "Initial content card = \n" + content);
        // content = Image.parseImages(deckFilename, content);
        // Log.i(AnkiDroidApp.TAG, "content after parsing images = \n" + content);
        content = Sound.parseSounds(mDeckFilename, content);

        // In order to display the bold style correctly, we have to change
        // font-weight to 700
        content = content.replace("font-weight:600;", "font-weight:700;");

        // If ruby annotation support is activated, then parse and add markup
        if (mPrefUseRubySupport) {
            content = RubyParser.ankiRubyToMarkup(content);
        }

        String baseUrl = "";
        // Add CSS for font color and font size
        if (mCurrentCard != null) {
            Deck currentDeck = AnkiDroidApp.deck();
            Model myModel = Model.getModel(currentDeck, mCurrentCard.getCardModelId(), false);
            baseUrl = Utils.getBaseUrl(myModel, mDeckFilename);
            content = myModel.getCSSForFontColorSize(mCurrentCard.getCardModelId(), mDisplayFontSize) + content;
        } else {
            mCard.getSettings().setDefaultFontSize(calculateDynamicFontSize(content));
            baseUrl = "file://" + mDeckFilename.replace(".anki", ".media/");
        }

        // Log.i(AnkiDroidApp.TAG, "content card = \n" + content);
        String card = mCardTemplate.replace("::content::", content);
//        Log.i(AnkiDroidApp.TAG, "card html = \n" + card);
        Log.i(AnkiDroidApp.TAG, "base url = " + baseUrl );
        mCard.loadDataWithBaseURL(baseUrl, card, "text/html", "utf-8",
                null);

        Sound.playSounds();
    }


    private boolean isQuestionDisplayed() {
        switch (mPrefHideQuestionInAnswer) {
            case HQIA_DO_HIDE:
                return false;

            case HQIA_DO_SHOW:
                return true;

            case HQIA_CARD_MODEL:
                return (Model.getModel(AnkiDroidApp.deck(), mCurrentCard.getCardModelId(), false).getCardModel(
                        mCurrentCard.getCardModelId()).isQuestionInAnswer());

            default:
                return true;
        }
    }


    /**
     * Adds a span html tag around the contents to have an indication, where answer/question is displayed
     *
     * @param content
     * @param isAnswer if true then the class attribute is set to "answer", "question" otherwise.
     * @return
     */
    private static String enrichWithQASpan(String content, boolean isAnswer) {
        StringBuffer sb = new StringBuffer();
        sb.append("<p class=\"");
        if (isAnswer) {
            sb.append(ANSWER_CLASS);
        } else {
            sb.append(QUESTION_CLASS);
        }
        sb.append("\">");
        sb.append(content);
        sb.append("</p>");
        return sb.toString();
    }


    /**
     * Calculates a dynamic font size depending on the length of the contents taking into account that the input string
     * contains html-tags, which will not be displayed and therefore should not be taken into account.
     *
     * @param htmlContents
     * @return font size respecting MIN_DYNAMIC_FONT_SIZE and MAX_DYNAMIC_FONT_SIZE
     */
    private static int calculateDynamicFontSize(String htmlContent) {
        // Replace each <br> with 15 spaces, each <hr> with 30 spaces, then
        // remove all html tags and spaces
        String realContent = htmlContent.replaceAll("\\<br.*?\\>", " ");
        realContent = realContent.replaceAll("\\<hr.*?\\>", " ");
        realContent = realContent.replaceAll("\\<.*?\\>", "");
        realContent = realContent.replaceAll("&nbsp;", " ");
        return Math.max(DYNAMIC_FONT_MIN_SIZE,
                DYNAMIC_FONT_MAX_SIZE - (int) (realContent.length() / DYNAMIC_FONT_FACTOR));
    }


    private void unblockControls() {
        mCard.setEnabled(true);
        mFlipCard.setEnabled(true);

        switch (mCurrentEase) {
            case Card.EASE_FAILED:
                mEase1.setClickable(true);
                mEase2.setEnabled(true);
                mEase3.setEnabled(true);
                mEase4.setEnabled(true);
                break;

            case Card.EASE_HARD:
                mEase1.setEnabled(true);
                mEase2.setClickable(true);
                mEase3.setEnabled(true);
                mEase4.setEnabled(true);
                break;

            case Card.EASE_MID:
                mEase1.setEnabled(true);
                mEase2.setEnabled(true);
                mEase3.setClickable(true);
                mEase4.setEnabled(true);
                break;

            case Card.EASE_EASY:
                mEase1.setEnabled(true);
                mEase2.setEnabled(true);
                mEase3.setEnabled(true);
                mEase4.setClickable(true);
                break;

            default:
                mEase1.setEnabled(true);
                mEase2.setEnabled(true);
                mEase3.setEnabled(true);
                mEase4.setEnabled(true);
                break;
        }

        if (mPrefTimer) {
            mCardTimer.setEnabled(true);
        }

        if (mPrefWhiteboard) {
            mWhiteboard.setEnabled(true);
        }

        if (mPrefWriteAnswers) {
            mAnswerField.setEnabled(true);
        }
    }


    private void blockControls() {
        mCard.setEnabled(false);
        mFlipCard.setEnabled(false);

        switch (mCurrentEase) {
            case Card.EASE_FAILED:
                mEase1.setClickable(false);
                mEase2.setEnabled(false);
                mEase3.setEnabled(false);
                mEase4.setEnabled(false);
                break;

            case Card.EASE_HARD:
                mEase1.setEnabled(false);
                mEase2.setClickable(false);
                mEase3.setEnabled(false);
                mEase4.setEnabled(false);
                break;

            case Card.EASE_MID:
                mEase1.setEnabled(false);
                mEase2.setEnabled(false);
                mEase3.setClickable(false);
                mEase4.setEnabled(false);
                break;

            case Card.EASE_EASY:
                mEase1.setEnabled(false);
                mEase2.setEnabled(false);
                mEase3.setEnabled(false);
                mEase4.setClickable(false);
                break;

            default:
                mEase1.setEnabled(false);
                mEase2.setEnabled(false);
                mEase3.setEnabled(false);
                mEase4.setEnabled(false);
                break;
        }

        if (mPrefTimer) {
            mCardTimer.setEnabled(false);
        }

        if (mPrefWhiteboard) {
            mWhiteboard.setEnabled(false);
        }

        if (mPrefWriteAnswers) {
            mAnswerField.setEnabled(false);
        }
    }


    public static Card getEditorCard() {
        return sEditorCard;
    }


    private int getAvailableWidthInCard() {
        // The width available is equals to
        // the screen's width divided by the default scale factor used by the WebView, because this scale factor will be
        // applied later
        // and minus the padding
        int availableWidth = (int) (AnkiDroidApp.getDisplayWidth() / mScaleInPercent) - TOTAL_WIDTH_PADDING;
        Log.i(AnkiDroidApp.TAG, "availableWidth = " + availableWidth);
        return availableWidth;
    }


    /**
     * Select Text in the webview and automatically sends the selected text to the clipboard.
     * From http://cosmez.blogspot.com/2010/04/webview-emulateshiftheld-on-android.html
     */
    private void selectAndCopyText() {
        try {
            KeyEvent shiftPressEvent = new KeyEvent(0, 0, KeyEvent.ACTION_DOWN, KeyEvent.KEYCODE_SHIFT_LEFT, 0, 0);
            shiftPressEvent.dispatch(mCard);
        } catch (Exception e) {
            throw new AssertionError(e);
        }
    }

    // ----------------------------------------------------------------------------
    // INNER CLASSES
    // ----------------------------------------------------------------------------

    /**
     * Provides a hook for calling "alert" from javascript. Useful for debugging your javascript.
     */
    public final class AnkiDroidWebChromeClient extends WebChromeClient {
        @Override
        public boolean onJsAlert(WebView view, String url, String message, JsResult result) {
            Log.i(AnkiDroidApp.TAG, message);
            result.confirm();
            return true;
        }
    }

    public final class JavaScriptInterface {

        JavaScriptInterface() { }


        /**
         * This is not called on the UI thread. Send a message that will be handled on the UI thread.
         */
        public void playSound(String soundPath) {
            Message msg = Message.obtain();
            msg.obj = soundPath;
            mHandler.sendMessage(msg);
        }
    }
}<|MERGE_RESOLUTION|>--- conflicted
+++ resolved
@@ -94,15 +94,9 @@
     private static final int MENU_SEARCH = 4;
     private static final int MENU_MARK = 5;
 
-<<<<<<< HEAD
     /** Regex pattern used in removing tags from text before diff */
     private static final Pattern sSpanPattern = Pattern.compile("</?span[^>]*>");
     private static final Pattern sBrPattern = Pattern.compile("<br\\s?/?>");
-=======
-    // Regex pattern used in removing tags from text before diff
-    private static final Pattern spanPattern = Pattern.compile("</?span[^>]*>");
-    private static final Pattern brPattern = Pattern.compile("<br\\s?/?>");
->>>>>>> 7f3da1cf
 
     /** Hide Question In Answer choices */
     private static final int HQIA_DO_HIDE = 0;
@@ -725,7 +719,6 @@
         mEase4.setVisibility(View.VISIBLE);
 
         // Focus default button
-        // XXX Is it really working?
         if (mCurrentCard.isRev()) {
             mEase3.requestFocus();
         } else {
