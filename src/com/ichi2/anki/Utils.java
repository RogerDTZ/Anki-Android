--- conflicted
+++ resolved
@@ -568,23 +568,7 @@
         return base;
     }
 
-<<<<<<< HEAD
-    public static String urlEncodeMediaDir(String mediaDir) {
-        String base;
-        File mediaDirFile = new File(mediaDir);
-        File parentFile = mediaDirFile.getParentFile();
-        String mediaDirName = mediaDirFile.getName();
-        
-        try {
-            // Use URLEncoder class to ensure the deckName part of the url is properly encoded
-            mediaDirName = URLEncoder.encode(mediaDirName, "UTF-8");
-            // Build complete URL
-            base = parentFile.toURL().toExternalForm() + "/" + mediaDirName + "/";
-        } catch (Exception ex) {
-            Log.e(AnkiDroidApp.TAG, "Building media base URL");
-            throw new RuntimeException(ex);
-        }
-=======
+
     /**
      * @param mediaDir media directory path on SD card
      * @return path converted to file URL, properly UTF-8 URL encoded
@@ -599,7 +583,6 @@
         // Build complete URL
         base = mediaDirUri.toString() +"/";
 
->>>>>>> d17e3467
         return base;
     }
 
