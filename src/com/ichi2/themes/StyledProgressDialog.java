--- conflicted
+++ resolved
@@ -28,15 +28,17 @@
 import android.view.WindowManager.BadTokenException;
 import android.widget.TextView;
 
-import com.ichi2.anki.AnkiActivity;
 import com.ichi2.anki.AnkiDroidApp;
 import com.ichi2.anki2.R;
  
 
 public class StyledProgressDialog extends Dialog {
 
+	private Context mContext;
+
     public StyledProgressDialog(Context context) {
         super(context, R.style.StyledDialog);
+        mContext = context;
     }
 
 
@@ -98,15 +100,11 @@
             }
 
             dialog.setContentView(layout);
-<<<<<<< HEAD
+            dialog.setCancelable(cancelable);
+            dialog.setOnCancelListener(cancelListener);
             if (animationEnabled(context)) {
             	dialog.show();
             }
-=======
-            dialog.setCancelable(cancelable);
-            dialog.setOnCancelListener(cancelListener);
-            dialog.show();
->>>>>>> 100ede37
             return dialog;
 
     }
