--- conflicted
+++ resolved
@@ -29,13 +29,8 @@
 • dodawanie kart za pomocą intentów z innych aplikacji, np. słowników
 • obsługa czcionek użytkownika
 • system kopii zapasowych
-<<<<<<< HEAD
-• navigation by swipe, tap
-• customisable
-=======
 • nawigacja gestami, stuknięciami
 • konfigurowalność
->>>>>>> 5fdc8297
 • dynamiczna obsługa talii
 • tryb nocny
 • 27 wersji językowych
