--- conflicted
+++ resolved
@@ -1,5 +1,5 @@
 <?xml version="1.0" encoding="utf-8"?>
-	
+
 <LinearLayout xmlns:android="http://schemas.android.com/apk/res/android"
 	android:layout_width="fill_parent"
 	android:layout_height="wrap_content"
@@ -159,7 +159,6 @@
 		android:layout_height="wrap_content">
 		<Button android:id="@+id/studyoptions_start"
 			android:layout_width="fill_parent"
-<<<<<<< HEAD
 			android:layout_height="wrap_content"
 			android:layout_weight="1" 
 			android:text="@string/studyoptions_start"
@@ -169,30 +168,15 @@
 			android:layout_height="wrap_content"
 			android:layout_weight="3"
 				android:text="@string/studyoptions_more"/>
-=======
-			android:layout_height="wrap_content">
-			<Button android:id="@+id/studyoptions_start"
-				android:layout_width="fill_parent"
-				android:layout_height="wrap_content"
-				android:layout_weight="1" 
-				android:text="@string/studyoptions_start"
-				android:drawableLeft="@drawable/chronometer"/>
-			<Button android:id="@+id/studyoptions_more" 
-				android:layout_width="fill_parent"
-				android:layout_height="wrap_content"
-				android:layout_weight="3"
-					android:text="@string/studyoptions_more"/>
-		</LinearLayout>
-		<LinearLayout
+	</LinearLayout>
+	<LinearLayout
+		android:layout_width="fill_parent"
+		android:layout_height="wrap_content">
+		<ToggleButton android:id="@+id/studyoptions_cram"
 			android:layout_width="fill_parent"
-			android:layout_height="wrap_content">
-			<ToggleButton android:id="@+id/studyoptions_cram"
-				android:layout_width="fill_parent"
-				android:layout_height="wrap_content"
-				android:layout_weight="1" 
-				android:textOff="@string/begin_cram"
-				android:textOn="@string/end_cram"/>
-		</LinearLayout>
->>>>>>> 7f3da1cf
+			android:layout_height="wrap_content"
+			android:layout_weight="1" 
+			android:textOff="@string/begin_cram"
+			android:textOn="@string/end_cram"/>
 	</LinearLayout>
 </LinearLayout>