<?xml version="1.0" encoding="utf-8"?>
<!-- 
~ Copyright (c) 2009 Andrew <andrewdubya@gmail> 
~ Copyright (c) 2009 Nicolas Raoul <nicolas.raoul@gmail.com> 
~ Copyright (c) 2009 Edu Zamora <edu.zasu@gmail.com> 
~ Copyright (c) 2009 Jordi Chacon <jordi.chacon@gmail.com> 
~
~ This program is free software; you can redistribute it and/or modify it under
~ the terms of the GNU General Public License as published by the Free Software
~ Foundation; either version 3 of the License, or (at your option) any later
~ version.
~
~ This program is distributed in the hope that it will be useful, but WITHOUT ANY
~ WARRANTY; without even the implied warranty of MERCHANTABILITY or FITNESS FOR A
~ PARTICULAR PURPOSE. See the GNU General Public License for more details.
~
~ You should have received a copy of the GNU General Public License along with
~ this program.  If not, see <http://www.gnu.org/licenses/>.
-->
<LinearLayout xmlns:android="http://schemas.android.com/apk/res/android"
	android:id="@+id/main_layout" android:orientation="vertical"
	android:layout_width="fill_parent" android:layout_height="fill_parent"
	android:background="#ffffff">

	<include layout="@layout/sdcard_error" />
	<include layout="@layout/deck_error" />

	<LinearLayout android:id="@+id/bar_layout"
		android:layout_width="fill_parent"
		android:layout_height="wrap_content"
<<<<<<< HEAD
		android:gravity="right">
		<TextView android:id="@+id/red_number" android:layout_width="wrap_content"
			android:gravity="center_vertical" android:textColor="#ff0000"
			android:layout_alignParentRight="true" android:text="Failed"
			android:layout_height="wrap_content" android:layout_alignParentTop="true"
			android:padding="4sp" />
		<TextView android:id="@+id/black_number" android:layout_width="wrap_content"
			android:gravity="center_vertical" android:textColor="#000000"
			android:layout_alignParentRight="true" android:text="Due"
			android:layout_height="wrap_content" android:layout_alignParentTop="true"
			android:padding="4sp" />
		<TextView android:id="@+id/blue_number" android:layout_width="wrap_content"
			android:gravity="center_vertical" android:textColor="#0000ff"
			android:layout_alignParentRight="true" android:text="New today"
			android:layout_height="wrap_content" android:layout_alignParentTop="true"
			android:padding="4sp" />
=======
		android:paddingLeft="5dp"
		android:orientation="horizontal">
		<LinearLayout android:id="@+id/counts"
			android:layout_width="fill_parent"
			android:layout_height="wrap_content"
			android:layout_weight="1">
			<TextView android:id="@+id/red_number"
				android:layout_width="wrap_content"
				android:layout_height="wrap_content"
				android:padding="4dp"
				android:text="Failed"
				android:textColor="#ff0000" />
			<TextView android:id="@+id/black_number"
				android:layout_width="wrap_content"
				android:layout_height="wrap_content"
				android:padding="4dp"
				android:text="Due"
				android:textColor="#000000" />
			<TextView android:id="@+id/blue_number"
				android:layout_width="wrap_content"
				android:layout_height="wrap_content"
				android:padding="4dp"
				android:text="New today"
				android:textColor="#0000ff" />
		</LinearLayout>
		<Chronometer android:id="@+id/card_time"
			android:layout_width="fill_parent"
			android:layout_weight="1"
			android:layout_height="fill_parent"
			android:gravity="center_vertical|right"
			android:paddingRight="5dp"
			android:textColor="#000000" />
>>>>>>> 7c0af84f
	</LinearLayout>

	<FrameLayout android:id="@+id/card_whiteboard_layout"
		android:layout_width="fill_parent"
		android:layout_height="fill_parent"
		android:layout_weight="5">
		<WebView android:id="@+id/flashcard" 
			android:layout_width="fill_parent"
			android:layout_height="fill_parent"
			android:gravity="center_vertical|center_horizontal"
			android:fadeScrollbars="false"
			android:hint="@string/card_hint"
			android:textSize="15sp" />
		<view class="com.ichi2.anki.Whiteboard" android:id="@+id/whiteboard"
			android:layout_width="fill_parent" 
			android:layout_height="fill_parent"
			android:visibility="gone" />
	</FrameLayout>

	<LinearLayout
		android:layout_width="fill_parent"
		android:layout_height="wrap_content"
		android:orientation="vertical">

		<LinearLayout android:id="@+id/remembered_layout"
			android:layout_width="fill_parent"
			android:layout_height="wrap_content">
			<EditText android:id="@+id/answer_field"
<<<<<<< HEAD
				android:layout_width="fill_parent" android:layout_height="wrap_content"
				android:maxLines="2"
				android:visibility="gone" />
			<Button android:id="@+id/ease1" android:padding="3dip"
				android:layout_width="fill_parent" android:layout_weight="1.2"
				android:background="@android:drawable/btn_default_small"
				android:layout_height="fill_parent" android:text="@string/again" />
			<Button android:id="@+id/ease2" android:padding="3dip"
				android:layout_width="fill_parent" android:layout_weight="1.2"
				android:background="@android:drawable/btn_default_small"
				android:layout_height="fill_parent" android:text="@string/hard" />
			<Button android:id="@+id/ease3" android:padding="3dip"
				android:layout_width="fill_parent" android:layout_weight="1.2"
				android:background="@android:drawable/btn_default_small"
				android:layout_height="fill_parent" android:text="@string/good" />
			<Button android:id="@+id/ease4" android:padding="3dip"
				android:layout_width="fill_parent" android:layout_weight="1.2"
				android:background="@android:drawable/btn_default_small"
				android:layout_height="fill_parent" android:text="@string/easy" />
=======
				android:layout_width="fill_parent"
				android:layout_height="wrap_content"
				android:maxLines="2" />
			<Button android:id="@+id/ease1"
				android:padding="3dip"
				android:layout_width="fill_parent"
				android:layout_weight="1.2"
				android:layout_height="fill_parent"
				android:text="@string/again" />
			<Button android:id="@+id/ease2"
				android:padding="3dip"
				android:layout_width="fill_parent"
				android:layout_weight="1.2"
				android:layout_height="fill_parent"
				android:text="@string/hard" />
			<Button android:id="@+id/ease3"
				android:padding="3dip"
				android:layout_width="fill_parent"
				android:layout_weight="1.2"
				android:layout_height="fill_parent"
				android:text="@string/good" />
			<Button android:id="@+id/ease4"
				android:padding="3dip"
				android:layout_width="fill_parent"
				android:layout_weight="1.2"
				android:layout_height="fill_parent"
				android:text="@string/easy" />
>>>>>>> 7c0af84f
		</LinearLayout>

		<LinearLayout android:id="@+id/buttons_layout"
			android:layout_width="fill_parent"
			android:layout_height="wrap_content">
			<ToggleButton android:id="@+id/toggle_overlay"
				android:layout_width="fill_parent" 
				android:layout_weight="1.2"
				android:layout_height="fill_parent" 
				android:textOn="@string/overlay_on"
				android:textOff="@string/overlay_off"
				android:visibility="gone" />
			<ToggleButton android:id="@+id/flip_card"
				android:layout_width="fill_parent"
				android:layout_height="fill_parent"
				android:layout_weight="1.2"
				android:background="@android:drawable/btn_default_small"
				android:textOn="@string/show_question" 
				android:textOff="@string/show_answer" />
<<<<<<< HEAD
			<Chronometer android:id="@+id/card_time"
				android:layout_width="fill_parent" android:layout_weight="1"
				android:layout_height="fill_parent" android:gravity="center_vertical|center_horizontal"
				android:textColor="#000000"
				android:visibility="gone" />
=======
>>>>>>> 7c0af84f
		</LinearLayout>

	</LinearLayout>
</LinearLayout><|MERGE_RESOLUTION|>--- conflicted
+++ resolved
@@ -28,24 +28,6 @@
 	<LinearLayout android:id="@+id/bar_layout"
 		android:layout_width="fill_parent"
 		android:layout_height="wrap_content"
-<<<<<<< HEAD
-		android:gravity="right">
-		<TextView android:id="@+id/red_number" android:layout_width="wrap_content"
-			android:gravity="center_vertical" android:textColor="#ff0000"
-			android:layout_alignParentRight="true" android:text="Failed"
-			android:layout_height="wrap_content" android:layout_alignParentTop="true"
-			android:padding="4sp" />
-		<TextView android:id="@+id/black_number" android:layout_width="wrap_content"
-			android:gravity="center_vertical" android:textColor="#000000"
-			android:layout_alignParentRight="true" android:text="Due"
-			android:layout_height="wrap_content" android:layout_alignParentTop="true"
-			android:padding="4sp" />
-		<TextView android:id="@+id/blue_number" android:layout_width="wrap_content"
-			android:gravity="center_vertical" android:textColor="#0000ff"
-			android:layout_alignParentRight="true" android:text="New today"
-			android:layout_height="wrap_content" android:layout_alignParentTop="true"
-			android:padding="4sp" />
-=======
 		android:paddingLeft="5dp"
 		android:orientation="horizontal">
 		<LinearLayout android:id="@+id/counts"
@@ -78,7 +60,6 @@
 			android:gravity="center_vertical|right"
 			android:paddingRight="5dp"
 			android:textColor="#000000" />
->>>>>>> 7c0af84f
 	</LinearLayout>
 
 	<FrameLayout android:id="@+id/card_whiteboard_layout"
@@ -107,27 +88,6 @@
 			android:layout_width="fill_parent"
 			android:layout_height="wrap_content">
 			<EditText android:id="@+id/answer_field"
-<<<<<<< HEAD
-				android:layout_width="fill_parent" android:layout_height="wrap_content"
-				android:maxLines="2"
-				android:visibility="gone" />
-			<Button android:id="@+id/ease1" android:padding="3dip"
-				android:layout_width="fill_parent" android:layout_weight="1.2"
-				android:background="@android:drawable/btn_default_small"
-				android:layout_height="fill_parent" android:text="@string/again" />
-			<Button android:id="@+id/ease2" android:padding="3dip"
-				android:layout_width="fill_parent" android:layout_weight="1.2"
-				android:background="@android:drawable/btn_default_small"
-				android:layout_height="fill_parent" android:text="@string/hard" />
-			<Button android:id="@+id/ease3" android:padding="3dip"
-				android:layout_width="fill_parent" android:layout_weight="1.2"
-				android:background="@android:drawable/btn_default_small"
-				android:layout_height="fill_parent" android:text="@string/good" />
-			<Button android:id="@+id/ease4" android:padding="3dip"
-				android:layout_width="fill_parent" android:layout_weight="1.2"
-				android:background="@android:drawable/btn_default_small"
-				android:layout_height="fill_parent" android:text="@string/easy" />
-=======
 				android:layout_width="fill_parent"
 				android:layout_height="wrap_content"
 				android:maxLines="2" />
@@ -155,7 +115,6 @@
 				android:layout_weight="1.2"
 				android:layout_height="fill_parent"
 				android:text="@string/easy" />
->>>>>>> 7c0af84f
 		</LinearLayout>
 
 		<LinearLayout android:id="@+id/buttons_layout"
@@ -166,8 +125,7 @@
 				android:layout_weight="1.2"
 				android:layout_height="fill_parent" 
 				android:textOn="@string/overlay_on"
-				android:textOff="@string/overlay_off"
-				android:visibility="gone" />
+				android:textOff="@string/overlay_off" />
 			<ToggleButton android:id="@+id/flip_card"
 				android:layout_width="fill_parent"
 				android:layout_height="fill_parent"
@@ -175,14 +133,6 @@
 				android:background="@android:drawable/btn_default_small"
 				android:textOn="@string/show_question" 
 				android:textOff="@string/show_answer" />
-<<<<<<< HEAD
-			<Chronometer android:id="@+id/card_time"
-				android:layout_width="fill_parent" android:layout_weight="1"
-				android:layout_height="fill_parent" android:gravity="center_vertical|center_horizontal"
-				android:textColor="#000000"
-				android:visibility="gone" />
-=======
->>>>>>> 7c0af84f
 		</LinearLayout>
 
 	</LinearLayout>
