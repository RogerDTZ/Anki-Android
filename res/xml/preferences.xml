--- conflicted
+++ resolved
@@ -17,524 +17,6 @@
 ~ You should have received a copy of the GNU General Public License along with
 ~ this program.  If not, see <http://www.gnu.org/licenses/>.
 -->
-<<<<<<< HEAD
-<PreferenceScreen xmlns:android="http://schemas.android.com/apk/res/android" xmlns:app="http://schemas.android.com/apk/res/com.ichi2.anki2">
-	<PreferenceScreen android:title="@string/pref_cat_general">
-		<PreferenceCategory android:title="@string/language">
-			<ListPreference
-				android:title="@string/language"
-				android:summary="@string/language_summ"
-				android:key="language"
-				android:defaultValue=""/>
-			</PreferenceCategory>
-		<PreferenceCategory android:title="@string/pref_cat_start">
-			<ListPreference
-				android:title="@string/startup_mode"
-				android:summary="@string/startup_mode_summ"
-				android:key="startup_mode"
-				android:defaultValue="2"
-				android:entries="@array/startup_mode_labels"
-				android:entryValues="@array/startup_mode_values" />	
-			<CheckBoxPreference
-				android:title="@string/show_study_options_on_deck_load"
-				android:defaultValue="true"
-				android:summary="@string/show_study_options_on_deck_load_summ"
-				android:key="study_options" />
-		</PreferenceCategory>
-		<PreferenceCategory android:title="@string/pref_cat_decks">
-<!--		<CheckBoxPreference
-				android:title="@string/sample_deck"
-				android:defaultValue="true"
-				android:summary="@string/sample_deck_summ"
-				android:key="generateSampleDeck" />-->
-			<EditTextPreference
-				android:title="@string/deck_path"
-				android:defaultValue="/sdcard/AnkiDroid"
-				android:summary="@string/deck_path_summ"
-				android:key="deckPath" />
-			<ListPreference
-				android:title="@string/deck_order"
-				android:summary="@string/deck_order_summ"
-				android:key="deckOrder"
-				android:defaultValue="1"
-				android:entries="@array/deck_order_labels"
-				android:entryValues="@array/deck_order_values" />	
-		</PreferenceCategory>
-		<PreferenceCategory android:title="@string/pref_cat_backup">
-		<CheckBoxPreference 
-			android:title="@string/pref_backup"
-			android:defaultValue="true"
-			android:summary="@string/pref_backup_summ"
-			android:disableDependentsState="false"
-			android:key="useBackup" />
-		<com.hlidskialf.android.preference.SeekBarPreference 
-	      		android:key="backupMax"
-			android:title="@string/pref_backup_max"
-			android:dependency="useBackup"
-	        	android:summary="@string/pref_backup_max_summ"
-			android:defaultValue="3"
-	        	android:text=""
-	        	app:min="1"
-	        	android:max="10" 
-	        	app:interval="1"/>
-		</PreferenceCategory>
-		<PreferenceCategory android:title="@string/pref_cat_sync">
-			<CheckBoxPreference
-				android:title="@string/sync_fetch_missing_media"
-				android:summary="@string/sync_fetch_missing_media_summ"
-				android:defaultValue="true"
-				android:key="syncFetchMedia"/>
-		</PreferenceCategory>
-	</PreferenceScreen>
-	
-	<PreferenceScreen android:title="@string/pref_cat_qadisplay">
-		<PreferenceCategory android:title="@string/pref_cat_themes">
-			<ListPreference
-				android:title="@string/select_theme"
-				android:key="theme"
-				android:summary=""
-				android:defaultValue="3"
-				android:entries="@array/theme_labels"
-				android:entryValues="@array/theme_values" />
-			<CheckBoxPreference
-				android:title="@string/theme_animations"
-				android:defaultValue="false"
-				android:summary="@string/theme_animations_summ"
-				android:disableDependentsState="false"
-				android:key="themeAnimations" />
-			<com.hlidskialf.android.preference.SeekBarPreference 
-      			android:key="animationDuration"
-      	  		android:title="@string/animation_speed"
-      	  		android:summary="@string/animation_speed_summ"
-				android:defaultValue="500"
-        		android:dependency="themeAnimations"
-        		android:text=" ms"
-        		app:min="100"
-        		android:max="2000" 
-        		app:interval="50" />
-		</PreferenceCategory>
-		<PreferenceCategory android:title="@string/pref_cat_flashcard">
-		<CheckBoxPreference
-			android:title="@string/fullscreen_review"
-			android:defaultValue="true"
-			android:summary="@string/fullscreen_review_summ"
-			android:key="fullscreenReview" />
-		<CheckBoxPreference
-			android:title="@string/show_next_review_time"
-			android:defaultValue="true"
-			android:summary="@string/show_next_review_time_summ"
-			android:key="showNextReviewTime" />
-		<CheckBoxPreference
-			android:title="@string/show_timer"
-			android:defaultValue="true"
-			android:summary="@string/show_timer_summ"
-			android:key="timer" />
-		<CheckBoxPreference
-			android:title="@string/show_progress_bars"
-			android:defaultValue="true"
-			android:summary="@string/show_progress_bars_summ"
-			android:key="progressBars" />
-		<CheckBoxPreference
-			android:title="@string/fix_orientation"
-			android:defaultValue="false"
-			android:summary="@string/fix_orientation_summ"
-			android:key="fixOrientation" />
-		<CheckBoxPreference
-			android:title="@string/pref_keep_screen_on"
-			android:defaultValue="false"
-			android:summary="@string/pref_keep_screen_on_summ"
-			android:key="keepScreenOn" />
-		<ListPreference
-			android:title="@string/hide_question_in_answer"
-			android:summary="@string/hide_question_in_answer_summ"
-			android:key="hideQuestionInAnswer"
-			android:defaultValue="1"
-			android:entries="@array/hideQuestionInAnswerLabels"
-			android:entryValues="@array/hideQuestionInAnswerVals" />
-		<CheckBoxPreference 
-			android:title="@string/use_ruby_support" 
-			android:defaultValue="false" 
-			android:summary="@string/use_ruby_support_summ" 
-			android:key="useRubySupport" />
-		<com.hlidskialf.android.preference.SeekBarPreference 
-      		android:key="relativeDisplayFontSize"
-        	android:title="@string/display_font_size"
-        	android:summary="@string/display_font_size_summ"
-			android:defaultValue="100"
-        	android:text=" %"
-        	app:min="10"
-        	android:max="150" 
-        	app:interval="10" />
-		<com.hlidskialf.android.preference.SeekBarPreference 
-      		android:key="relativeCardBrowserFontSize"
-        	android:title="@string/card_browser_font_size"
-        	android:summary="@string/card_browser_font_size_summ"
-			android:defaultValue="100"
-        	android:text=" %"
-        	app:min="10"
-        	android:max="200" 
-        	app:interval="10" />        	
-		<com.hlidskialf.android.preference.SeekBarPreference 
-      		android:key="answerButtonSize"
-        	android:title="@string/button_size"
-        	android:summary="@string/button_size_summ"
-			android:defaultValue="100"
-        	android:text=" %"
-        	app:min="100"
-        	android:max="170" 
-        	app:interval="10" />	
-	</PreferenceCategory>
-	</PreferenceScreen>
-	<PreferenceScreen android:title="@string/pref_cat_extras">
-		<CheckBoxPreference
-			android:title="@string/write_answers"
-			android:defaultValue="false"
-			android:summary="@string/write_answers_summ"
-			android:key="writeAnswers" />
-		<PreferenceCategory android:title="@string/pref_cat_whiteboard">
-			<CheckBoxPreference
-				android:title="@string/show_whiteboard"
-				android:summary="@string/show_whiteboard_summ"
-				android:defaultValue="false"
-				android:disableDependentsState="false"
-				android:key="whiteboard" />
-	      	<com.hlidskialf.android.preference.SeekBarPreference 
-   		   		android:key="whiteBoardStrokeWidth"
-   	    	 	android:title="@string/whiteboard_stroke_width"
-   	     		android:summary="@string/whiteboard_stroke_width_summ"
-				android:dependency="whiteboard"
-				android:defaultValue="6"
-   	    	 	android:text=""
-   		     	android:max="30" />
-			<CheckBoxPreference
-				android:title="@string/whiteboard_black"
-				android:summary="@string/whiteboard_black_summ"
-				android:defaultValue="false"
-				android:dependency="whiteboard"
-				android:key="blackWhiteboard" />
-       	</PreferenceCategory>
-		<PreferenceCategory android:title="@string/pref_cat_sounds">
-			<CheckBoxPreference
-				android:title="@string/play_sounds_at_start"
-				android:defaultValue="true"
-				android:summary="@string/play_sounds_at_start_summ"
-				android:key="playSoundsAtStart" />
-			<CheckBoxPreference
-				android:title="@string/tts"
-				android:defaultValue="false"
-				android:summary="@string/tts_summ"
-				android:key="tts" />
-		</PreferenceCategory>
-		<PreferenceCategory android:title="@string/pref_cat_lookup">
-			<CheckBoxPreference
-				android:title="@string/text_selection"
-				android:defaultValue="true"
-				android:summary="@string/text_selection_summ"
-				android:key="textSelection" 
-				android:disableDependentsState="false"/>
-			<CheckBoxPreference
-				android:title="@string/text_selection_click"
-				android:defaultValue="false"
-				android:summary="@string/text_selection_click_summ"
-				android:key="textSelectionLongclickWorkaround" 
-				android:dependency="textSelection"/>
-			<ListPreference
-				android:title="@string/dictionary"
-				android:summary="@string/dictionary_summ"
-				android:key="dictionary"
-				android:defaultValue="0"
-				android:dependency="textSelection"
-				android:entries="@array/dictionary_labels"
-				android:entryValues="@array/dictionary_values" />
-		</PreferenceCategory>
-	</PreferenceScreen>
-	<PreferenceScreen android:title="@string/pref_cat_navigation">
-		<PreferenceCategory android:title="@string/pref_cat_swipe">
-			<CheckBoxPreference
-				android:title="@string/swipe"
-				android:defaultValue="false"
-				android:summaryOn="@string/swipe_summ_on"
-				android:summaryOff="@string/swipe_summ_off"
-				android:key="swipe"
-				android:disableDependentsState="false"/>
-		</PreferenceCategory>
-		<PreferenceCategory android:title="@string/pref_cat_actions">
-			<ListPreference
-				android:title="@string/gestures_swipe_up"
-				android:summary=""
-				android:key="gestureSwipeUp"
-				android:defaultValue="5"
-				android:dependency="swipe"
-				android:entries="@array/gestures_labels"
-				android:entryValues="@array/gestures_values" />
-			<ListPreference
-				android:title="@string/gestures_swipe_down"
-				android:summary=""
-				android:key="gestureSwipeDown"
-				android:defaultValue="1"
-				android:dependency="swipe"
-				android:entries="@array/gestures_labels"
-				android:entryValues="@array/gestures_values" />
-			<ListPreference
-				android:title="@string/gestures_swipe_left"
-				android:summary=""
-				android:key="gestureSwipeLeft"
-				android:defaultValue="0"
-				android:dependency="swipe"
-				android:entries="@array/gestures_labels"
-				android:entryValues="@array/gestures_values" />
-			<ListPreference
-				android:title="@string/gestures_swipe_right"
-				android:summary=""
-				android:key="gestureSwipeRight"
-				android:defaultValue="16"
-				android:dependency="swipe"
-				android:entries="@array/gestures_labels"
-				android:entryValues="@array/gestures_values" />
-			<ListPreference
-				android:title="@string/gestures_double_tap"
-				android:summary=""
-				android:key="gestureDoubleTap"
-				android:defaultValue="6"
-				android:dependency="swipe"
-				android:entries="@array/gestures_labels"
-				android:entryValues="@array/gestures_values" />
-			<ListPreference
-				android:title="@string/gestures_tap_top"
-				android:summary=""
-				android:key="gestureTapTop"
-				android:defaultValue="0"
-				android:dependency="swipe"
-				android:entries="@array/gestures_labels"
-				android:entryValues="@array/gestures_values" />
-			<ListPreference
-				android:title="@string/gestures_tap_bottom"
-				android:summary=""
-				android:key="gestureTapBottom"
-				android:defaultValue="0"
-				android:dependency="swipe"
-				android:entries="@array/gestures_labels"
-				android:entryValues="@array/gestures_values" />
-			<ListPreference
-				android:title="@string/gestures_tap_left"
-				android:summary=""
-				android:key="gestureTapLeft"
-				android:defaultValue="0"
-				android:dependency="swipe"
-				android:entries="@array/gestures_labels"
-				android:entryValues="@array/gestures_values" />
-			<ListPreference
-				android:title="@string/gestures_tap_right"
-				android:summary=""
-				android:key="gestureTapRight"
-				android:defaultValue="0"
-				android:dependency="swipe"
-				android:entries="@array/gestures_labels"
-				android:entryValues="@array/gestures_values" />
-			<ListPreference
-				android:title="@string/gestures_longclick"
-				android:summary=""
-				android:key="gestureLongclick"
-				android:defaultValue="11"
-				android:dependency="swipe"
-				android:entries="@array/gestures_labels"
-				android:entryValues="@array/gestures_values" />
-			<ListPreference
-				android:title="@string/gestures_shake"
-				android:summary=""
-				android:key="gestureShake"
-				android:defaultValue="7"
-				android:dependency="swipe"
-				android:entries="@array/gestures_labels"
-				android:entryValues="@array/gestures_values" />
-		</PreferenceCategory>
-		<PreferenceCategory android:title="@string/pref_cat_navigation_sensitivity">
-			<com.hlidskialf.android.preference.SeekBarPreference 
-      			android:key="swipeSensibility"
-       	 		android:title="@string/swipe_sensibility"
-       		 	android:summary="@string/swipe_sensibility_summ"
-	       	 	android:dialogMessage="@string/shake_intensity_summ"
-				android:dependency="swipe"
-				android:defaultValue="100"
-   		     	android:text=""
-   	    	 	app:min="20"
-        		android:max="180"
-	        	app:interval="1" />
-			<com.hlidskialf.android.preference.SeekBarPreference 
- 	     		android:key="minShakeIntensity"
-   	     		android:title="@string/shake_intensity"
-   	     		android:summary="@string/shake_intensity_summ"
-   	    	 	android:dialogMessage="@string/shake_intensity_summ"
-				android:dependency="swipe"
-				android:defaultValue="70"
-        		android:text=""
-        		app:min="10"
-        		android:max="140" 
-        		app:interval="1" />
-		</PreferenceCategory>
-		<PreferenceCategory android:title="@string/pref_cat_zoom">
-			<CheckBoxPreference
-				android:id="@+id/zoom_checkbox"
-				android:title="@string/zoom"
-				android:defaultValue="false"
-				android:summary="@string/zoom_summ"
-				android:key="zoom"/>
-		</PreferenceCategory>
-		<PreferenceCategory android:title="@string/pref_cat_scrolling">
-			<CheckBoxPreference
-				android:id="@+id/scrolling_buttons_checkbox"
-				android:title="@string/more_scrolling_buttons"
-				android:defaultValue="false"
-				android:summary="@string/more_scrolling_buttons_summ"
-				android:key="scrolling_buttons"/>
-			<CheckBoxPreference
-			    android:id="@+id/double_scrolling_checkbox"
-				android:title="@string/double_scrolling_gap"
-				android:defaultValue="false"
-				android:summary="@string/double_scrolling_gap_summ"
-				android:key="double_scrolling"/>
-		</PreferenceCategory>
-		<PreferenceCategory android:title="@string/pref_cat_zeemote">
-			<CheckBoxPreference
-				android:id="@+id/zeemote_checkbox"
-				android:title="@string/zeemote"
-				android:defaultValue="false"
-				android:summary="@string/zeemote_summ"
-				android:key="zeemote"/>
-		</PreferenceCategory>
-	</PreferenceScreen>
-	<PreferenceScreen android:title="@string/widget_pref">
-		<ListPreference
-			android:title="@string/widget_minimum_cards_due"
-			android:summary="@string/widget_minimum_cards_due_summary"
-			android:defaultValue="1000000"
-			android:entries="@array/widget_minimum_cards_due_labels"
-			android:entryValues="@array/widget_minimum_cards_due_values"
-			android:key="minimumCardsDueForNotification" />
-		<CheckBoxPreference
-			android:title="@string/widget_minimum_cards_due_vibrate"
-			android:defaultValue="false"
-			android:key="widgetVibrate"/>
-		<CheckBoxPreference
-			android:title="@string/widget_minimum_cards_due_blink"
-			android:defaultValue="false"
-			android:key="widgetBlink"/>
-	</PreferenceScreen>
-	<PreferenceScreen android:title="@string/pref_cat_other">
-		<CheckBoxPreference
-			android:title="@string/show_broadcast_messages"
-			android:summary="@string/show_broadcast_messages_summ"
-			android:defaultValue="true"
-			android:disableDependentsState="false" 
-			android:key="showBroadcastMessages"/>
-<!-- 		<CheckBoxPreference
-			android:title="@string/update_notification"
-			android:defaultValue="true"
-			android:summary="@string/update_notification_summ"
-			android:key="enabled"/>-->
-		<ListPreference
-			android:title="@string/error_reporting_choice"
-			android:summary="@string/error_reporting_choice_summary"
-			android:defaultValue="2"
-			android:entries="@array/error_reporting_choice_labels"
-			android:entryValues="@array/error_reporting_choice_values"
-			android:key="reportErrorMode" /> 
-		<PreferenceCategory android:title="@string/pref_cat_reset">
-			<com.ichi2.preferences.CustomDialogPreference
-				android:dialogIcon="@android:drawable/ic_dialog_alert"
-				android:title="@string/reset_messages"
-				android:positiveButtonText="@string/yes"
-				android:negativeButtonText="@string/no"
-				android:dialogTitle="@string/reset_messages"
-				android:dialogMessage="@string/reset_messages_question"			
-				android:dependency="showBroadcastMessages"
-				android:summary="@string/reset_messages_summ" />
-			<com.ichi2.preferences.CustomDialogPreference
-				android:dialogIcon="@android:drawable/ic_dialog_alert"
-				android:title="@string/reset_languages"
-				android:positiveButtonText="@string/yes"
-				android:negativeButtonText="@string/no"
-				android:dialogTitle="@string/reset_languages"
-				android:dialogMessage="@string/reset_languages_question"
-				android:summary="@string/reset_languages_summ" />	
-			<com.ichi2.preferences.CustomDialogPreference
-				android:dialogIcon="@android:drawable/ic_dialog_alert"
-				android:title="@string/reset_dialogs"
-				android:positiveButtonText="@string/yes"
-				android:negativeButtonText="@string/no"
-				android:dialogTitle="@string/reset_dialogs"
-				android:dialogMessage="@string/reset_dialogs_question"			
-				android:summary="@string/reset_dialogs_summ" />
-			<com.ichi2.preferences.CustomDialogPreference
-				android:dialogIcon="@android:drawable/ic_dialog_alert"
-				android:title="@string/reset_all"
-				android:positiveButtonText="@string/yes"
-				android:negativeButtonText="@string/no"
-				android:dialogTitle="@string/reset_all"
-				android:dialogMessage="@string/reset_all_question"
-				android:summary="@string/reset_all_summ" />
-		</PreferenceCategory>
-		<PreferenceCategory android:title="@string/pref_cat_experimental">
-			<CheckBoxPreference
-				android:title="@string/wal_mode"
-				android:summary="@string/wal_mode_summ"
-				android:defaultValue="false"
-				android:enabled="false"
-				android:key="walMode"/>
-			<CheckBoxPreference
-				android:title="@string/async_mode"
-				android:summary="@string/async_mode_summ"
-				android:defaultValue="false"
-				android:key="asyncMode"/>
-			<CheckBoxPreference
-				android:title="@string/fix_hebrew_text"
-				android:summary="@string/fix_hebrew_text_summ"
-				android:defaultValue="false"
-				android:key="fixHebrewText"/>
-			<CheckBoxPreference
-				android:title="@string/fix_arabic_text"
-				android:summary="@string/fix_arabic_text_summ"
-				android:defaultValue="false"
-				android:key="fixArabicText"/>
-			<CheckBoxPreference
-				android:title="@string/convert_fen_text"
-				android:summary="@string/convert_fen_text_summ"
-				android:defaultValue="false"
-				android:key="convertFenText"/>
-			<CheckBoxPreference
-				android:title="@string/pref_cache_cardbrowser"
-				android:summary="@string/pref_cache_cardbrowser_summ"
-				android:defaultValue="false"
-				android:key="cardBrowserCache"/>
-			<CheckBoxPreference
-				android:title="@string/input_workaround"
-				android:summary="@string/input_workaround_summ"
-				android:defaultValue="false"
-				android:key="inputWorkaround"/>
-			<ListPreference
-				android:title="@string/default_font"
-				android:summary="@string/default_font_summ"
-				android:key="defaultFont"
-				android:defaultValue=""/>
-			<CheckBoxPreference
-				android:title="@string/pref_simple_interface"
-				android:summary="@string/pref_simple_interface_summ"
-				android:defaultValue="false"
-				android:key="simpleInterface"/>
-			<CheckBoxPreference android:title="@string/timeout_answer_text"
-				android:summary="@string/timeout_answer_summ" android:defaultValue="false"
-				android:disableDependentsState="false" android:key="timeoutAnswer" />
-			<com.hlidskialf.android.preference.SeekBarPreference
-				android:summary="@string/timeout_answer_seconds" android:dependency="timeoutAnswer"
-				android:key="timeoutAnswerSeconds" android:defaultValue="6"
-				android:title="@string/timeout_answer_seconds" android:max="30" />
-			<com.hlidskialf.android.preference.SeekBarPreference
-				android:summary="@string/timeout_question_seconds" android:dependency="timeoutAnswer"
-				android:key="timeoutQuestionSeconds" android:defaultValue="60" 
-				android:title="@string/timeout_question_seconds" android:max="60" />
-		</PreferenceCategory>
-	</PreferenceScreen>
-=======
 <PreferenceScreen xmlns:android="http://schemas.android.com/apk/res/android" xmlns:app="http://schemas.android.com/apk/res/com.ichi2.anki">
     <PreferenceScreen android:title="@string/pref_cat_general">
         <PreferenceCategory android:title="@string/language">
@@ -1058,5 +540,4 @@
                     android:key="com.ichi2.filters.GoogleTranslaterFilter"/>
         </PreferenceCategory>
     </PreferenceScreen>
->>>>>>> a92e9cbb
 </PreferenceScreen>