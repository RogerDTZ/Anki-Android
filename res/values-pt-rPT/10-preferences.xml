--- conflicted
+++ resolved
@@ -38,9 +38,6 @@
   <string name="pref_cat_other">Outros</string>
   <string name="pref_cat_experimental">EXPERIMENTAL</string>
   <string name="pref_cat_themes">Temas</string>
-<<<<<<< HEAD
-  <string name="pref_cat_flashcard">Tela de revisão</string>
-=======
   <string name="pref_cat_reviewing">Reviewing</string>
   <string name="pref_cat_reviewer_behaviour">Reviewer behaviour</string>
   <string name="pref_cat_flashcard">Card Display</string>
@@ -48,7 +45,6 @@
   <string name="pref_cat_messages">Messages and Feedback</string>
   <string name="pref_cat_performance">Performance</string>
   <string name="pref_cat_fonts">Fonts</string>
->>>>>>> e3e8036c
   <string name="show_study_options_on_deck_load">Opções de estudo ao carregar</string>
   <string name="show_study_options_on_deck_load_summ">Mostra tela de opções de estudo ao carregar um deck</string>
   <string name="hide_due_count">Ocultar contagem de devidos</string>
@@ -87,16 +83,6 @@
   <string name="reset_confirmation">Redefinir todos os estados</string>
   <string name="use_ruby_support">Fornece suporte a anotação ruby</string>
   <string name="use_ruby_support_summ">Se os caracteres \'[\' e \']\' são encontradas, então, o texto dentro deles é tratado como uma anotação de rubi</string>
-<<<<<<< HEAD
-  <string name="display_font_size">Exibição relativa do tamanho da fonte</string>
-  <string name="display_font_size_summ">O tamanho da fonte para usar no visor relativo às definições no deck. Neste momento: XXX %</string>
-  <string name="card_browser_font_size">Tamanho relativo da fonte usada na visualização principal do navegador de cartões</string>
-  <string name="card_browser_font_size_summ">O tamanho da fonte para usar no navegador de cartões. No momento: XXX %</string>
-  <string name="button_size">Tamanho relativo do botão</string>
-  <string name="button_size_summ">Tamanho relativo dos botões na tela de revisão. No momento: XXX %</string>
-  <string name="deck_path">Caminho do deck</string>
-  <string name="deck_path_summ">Caminho onde estão armazenados seus decks</string>
-=======
   <string name="display_font_size">Relative font size</string>
   <string name="display_font_size_summ">O tamanho da fonte para usar no visor relativo às definições no deck. Neste momento: XXX %</string>
   <string name="card_browser_font_size">Card Browser font size</string>
@@ -105,7 +91,6 @@
   <string name="button_size_summ">Tamanho relativo dos botões na tela de revisão. No momento: XXX %</string>
   <string name="col_path">Collection path</string>
   <string name="col_path_summ">Path to where your collection is stored</string>
->>>>>>> e3e8036c
   <string name="fullscreen_review">Revisar em tela cheia</string>
   <string name="fullscreen_review_summ">Você pode decidir se deseja usar todo o espaço disponível na tela durante a revisão de cartão</string>
   <string name="zoom">Habilitar Zoom</string>
@@ -176,11 +161,7 @@
   <string name="pref_backup">Usar backups</string>
   <string name="pref_backup_summ">Criar automaticamente um backup antes de abrir um deck(uma vez ao dia)</string>
   <string name="pref_backup_max">Profundidade do backup</string>
-<<<<<<< HEAD
-  <string name="pref_backup_max_summ">Número máximo de backups por deck: XXX</string>
-=======
   <string name="pref_backup_max_summ">Maximum number of backups: XXX</string>
->>>>>>> e3e8036c
   <string name="pref_backup_warning">Desabilitar backups excluirá todos os arquivos de backup atuais. Continuar mesmo assim?</string>
   <string name="studyoptions_limit_select_tags">Selecione Tags</string>
   <string name="studyoptions_limit_tags_active">Com: %1$s</string>
@@ -275,15 +256,11 @@
   <string name="deck_conf_ren">Renomear configuração</string>
   <string name="deck_conf_rem">Remover configuração</string>
   <string name="pref_cat_tibetan">Suporte Tibetano</string>
-<<<<<<< HEAD
-  <string name="pref_enable_tibetan">Habilitar o Suporte Tibetano</string>
-=======
   <string name="pref_cat_languages_advanced">Advanced support for typefaces</string>
   <string name="pref_enable_tibetan">Habilitar o Suporte Tibetano</string>
   <string name="pref_enable_tibetan_summ">Enables tibetan typeface for card browser and card editor. Typeface should be provided in /mnt/sdard/fonts/DDC_Uchen.ttf.</string>
   <string name="pref_browser_editor_font">Browser and Editor font</string>
   <string name="pref_browser_editor_font_summ">Default font to be used in Card Browser and Card Editor. Custom fonts should be installed on the SD card in a folder called \'fonts\' in your AnkiDroid folder.</string>
->>>>>>> e3e8036c
   <string name="deck_conf_cram_filter">Filtro</string>
   <string name="deck_conf_cram_options">Opções</string>
   <string name="deck_conf_cram_preset">Predefinição</string>
